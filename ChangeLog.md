# Changelog
All notable changes to this project will be documented in this file.

The format is based on [Keep a Changelog](http://keepachangelog.com/en/1.0.0/)

## [Unreleased]
<<<<<<< HEAD
### Added
- The class `WC_EW` for the Wilson coefficients above the electroweak scale.
  It performs the running above the weak scale, and matching to the five-flavor EFT
- The class `CmuEW` for the electroweak RG evolution
- The files `full_adm_g1.py`, `full_adm_g2.py`,  `full_adm_yc.py`,  `full_adm_ytau.py`,
  `full_adm_yb.py`,  `full_adm_yt.py` with the electroweak anomalous dimensions

### Changed
- Numerical input from PDG 2018
=======
### Fixed
- Bug in running of the strong coupling constant (decoupling at wrong loop order)
>>>>>>> 58bd0d61

## [1.2.2] - 2018-05-03
### Fixed
- Typos in README
- Bug in matching methods (wrong order of optional arguments)

## [1.2.1] - 2018-04-18
### Added
- Uploaded package to the [Python Package Index](https://pypi.org/)

## [1.2.0] - 2018-01-31
### Added
- Weak mixing below the weak scale, as detailed in [this publication](https://arxiv.org/abs/1801.04240)
- Note that the results for electrons and muons neglect potentially large contributions; hence, a warning is issued in these cases

### Changed
- Replaced argument name `mchi` by `DM_mass`
- Updated nucleon masses from [PDG](http://pdg.lbl.gov/)

### Fixed
- A bug in `write_mma` (RG evolution was not switched of by optional argument `RGE=False`)
- The charm quark is now consistently integrated out at 2 GeV
- A bug in c1p for complex scalar DM

## [1.1.1] - 2017-10-27
### Added
- The module `single_nucleon_form_factors.py` with the classes for the single-nucleon form factors

### Fixed
- A bug in cNR11n and cNR12n
- A bug in the NLO value for cNR5

### Changed
- All expressions for the cNR are now given directly in terms of form factors
- Updated input values for nuclear magnetic moments

## [1.1.0] - 2017-10-24
### Added
- Remaining dimension-seven operators below the electroweak scale
- This `Changelog.md` file

### Removed
- Removed the optional argument `dict` everywhere; output is now always a python dictionary

### Changed
- The `example.py` now includes examples for the new operators, and no examples relating to the `dict` option 
- Updated the input values for the quark contributions to the nucleon magnetic moments

### Fixed
- Bug in RGE option for cNR
- Standard order of scalar Wilson coefficients
- Error in 3-flavor anomalous dimension

## [1.0.0] - 2017-09-01
### Added
*Initial release*

- `directdm` package folder
- `example.py`
- `setup.py`
- `README.md`
- `LICENCE`<|MERGE_RESOLUTION|>--- conflicted
+++ resolved
@@ -4,7 +4,6 @@
 The format is based on [Keep a Changelog](http://keepachangelog.com/en/1.0.0/)
 
 ## [Unreleased]
-<<<<<<< HEAD
 ### Added
 - The class `WC_EW` for the Wilson coefficients above the electroweak scale.
   It performs the running above the weak scale, and matching to the five-flavor EFT
@@ -14,10 +13,9 @@
 
 ### Changed
 - Numerical input from PDG 2018
-=======
+
 ### Fixed
 - Bug in running of the strong coupling constant (decoupling at wrong loop order)
->>>>>>> 58bd0d61
 
 ## [1.2.2] - 2018-05-03
 ### Fixed
