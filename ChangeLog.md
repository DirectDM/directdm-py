--- conflicted
+++ resolved
@@ -3,13 +3,12 @@
 
 The format is based on [Keep a Changelog](http://keepachangelog.com/en/1.0.0/)
 
-<<<<<<< HEAD
 ## [Unreleased]
 ### Added
 - The class `WC_EW` for the Wilson coefficients above the electroweak scale
 - The class `CmuEW` for the electroweak RG evolution
 - The files `full_adm_g1.py`, `full_adm_g2.py`,  `full_adm_yt.py` with the electroweak anomalous dimensions
-=======
+- 
 ## [1.2.2] - 2018-05-03
 ### Fixed
 - Typos in README
@@ -18,7 +17,6 @@
 ## [1.2.1] - 2018-04-18
 ### Added
 - Uploaded package to the [Python Package Index](https://pypi.org/)
->>>>>>> de45c063
 
 ## [1.2.0] - 2018-01-31
 ### Added
