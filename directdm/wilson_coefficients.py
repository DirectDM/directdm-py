#!/usr/bin/env python3

import sys
import numpy as np
import scipy.integrate as spint
import warnings
import os.path
from directdm.run import adm
from directdm.run import rge
from directdm.num.num_input import Num_input
from directdm.match.higgs_penguin import Higgspenguin
from directdm.num.single_nucleon_form_factors import *

#----------------------------------------------#
# convert dictionaries to lists and vice versa #
#----------------------------------------------#

def dict_to_list(dictionary, order_list):
    """ Create a list from dictionary, according to ordering in order_list """
    #assert sorted(order_list) == sorted(dictionary.keys())
    wc_list = []
    for wc_name in order_list:
        wc_list.append(dictionary[wc_name])
    return wc_list

def list_to_dict(wc_list, order_list):
    """ Create a dictionary from a list wc_list, using keys in order_list """
    #assert len(order_list) == len(wc_list)
    wc_dict = {}
    for wc_ind in range(len(order_list)):
        wc_dict[order_list[wc_ind]] = wc_list[wc_ind]
    return wc_dict
    




#---------------------------------------------------#
# Classes for Wilson coefficients at various scales #
#---------------------------------------------------#


class WC_3f(object):
    def __init__(self, coeff_dict, DM_type=None):
        """ Class for Wilson coefficients in 3 flavor QCD x QED plus DM.

        The first argument should be a dictionary for the initial conditions of the 2 + 24 + 4 + 36 + 4 + 48 + 12 = 130 
        dimension-five to dimension-eight three-flavor-QCD Wilson coefficients of the form
        {'C51' : value, 'C52' : value, ...}. 
        An arbitrary number of them can be given; the default values are zero. 

        The second argument is the DM type; it can take the following values: 
            "D" (Dirac fermion; this is the default)
            "M" (Majorana fermion)
            "C" (Complex scalar)
            "R" (Real scalar)

        The possible names are (with an hopefully obvious notation):

        Dirac fermion:       'C51', 'C52', 'C61u', 'C61d', 'C61s', 'C61e', 'C61mu', 'C61tau', 
                             'C62u', 'C62d', 'C62s', 'C62e', 'C62mu', 'C62tau',
                             'C63u', 'C63d', 'C63s', 'C63e', 'C63mu', 'C63tau', 
                             'C64u', 'C64d', 'C64s', 'C64e', 'C64mu', 'C64tau',
                             'C71', 'C72', 'C73', 'C74',
                             'C75u', 'C75d', 'C75s', 'C75e', 'C75mu', 'C75tau', 
                             'C76u', 'C76d', 'C76s', 'C76e', 'C76mu', 'C76tau',
                             'C77u', 'C77d', 'C77s', 'C77e', 'C77mu', 'C77tau', 
                             'C78u', 'C78d', 'C78s', 'C78e', 'C78mu', 'C78tau',
                             'C79u', 'C79d', 'C79s', 'C79e', 'C79mu', 'C79tau', 
                             'C710u', 'C710d', 'C710s', 'C710e', 'C710mu', 'C710tau',
                             'C711', 'C712', 'C713', 'C714',
                             'C715u', 'C715d', 'C715s', 'C715e', 'C715mu', 'C715tau', 
                             'C716u', 'C716d', 'C716s', 'C716e', 'C716mu', 'C716tau',
                             'C717u', 'C717d', 'C717s', 'C717e', 'C717mu', 'C717tau', 
                             'C718u', 'C718d', 'C718s', 'C718e', 'C718mu', 'C718tau',
                             'C719u', 'C719d', 'C719s', 'C719e', 'C719mu', 'C719tau', 
                             'C720u', 'C720d', 'C720s', 'C720e', 'C720mu', 'C720tau', 
                             'C721u', 'C721d', 'C721s', 'C721e', 'C721mu', 'C721tau', 
                             'C722u', 'C722d', 'C722s', 'C722e', 'C722mu', 'C722tau' 
                             'C81u', 'C81d', 'C81s', 'C82u', 'C82d', 'C82s'
                             'C83u', 'C83d', 'C83s', 'C84u', 'C84d', 'C84s'

        Majorana fermion:    'C62u', 'C62d', 'C62s', 'C62e', 'C62mu', 'C62tau',
                             'C64u', 'C64d', 'C64s', 'C64e', 'C64mu', 'C64tau',
                             'C71', 'C72', 'C73', 'C74',
                             'C75u', 'C75d', 'C75s', 'C75e', 'C75mu', 'C75tau', 
                             'C76u', 'C76d', 'C76s', 'C76e', 'C76mu', 'C76tau',
                             'C77u', 'C77d', 'C77s', 'C77e', 'C77mu', 'C77tau', 
                             'C78u', 'C78d', 'C78s', 'C78e', 'C78mu', 'C78tau',
                             'C711', 'C712', 'C713', 'C714',
                             'C715u', 'C715d', 'C715s', 'C715e', 'C715mu', 'C715tau', 
                             'C716u', 'C716d', 'C716s', 'C716e', 'C716mu', 'C716tau',
                             'C717u', 'C717d', 'C717s', 'C717e', 'C717mu', 'C717tau', 
                             'C718u', 'C718d', 'C718s', 'C718e', 'C718mu', 'C718tau',
                             'C82u', 'C82d', 'C82s', 'C84u', 'C84d', 'C84s'

        Complex Scalar:      'C61u', 'C61d', 'C61s', 'C61e', 'C61mu', 'C61tau', 
                             'C62u', 'C62d', 'C62s', 'C62e', 'C62mu', 'C62tau',
                             'C63u', 'C63d', 'C63s', 'C63e', 'C63mu', 'C63tau', 
                             'C64u', 'C64d', 'C64s', 'C64e', 'C64mu', 'C64tau',
                             'C65', 'C66', 'C67', 'C68' 
                             'C81u', 'C81d', 'C81s', 'C82u', 'C82d', 'C82s'

        Real Scalar:         'C63u', 'C63d', 'C63s', 'C63e', 'C63mu', 'C63tau', 
                             'C64u', 'C64d', 'C64s', 'C64e', 'C64mu', 'C64tau',
                             'C65', 'C66', 'C67', 'C68'

        (the notation corresponds to the numbering in 1707.06998, 1801.04240).
        The Wilson coefficients should be specified in the MS-bar scheme at 2 GeV.


        For completeness, the default initial conditions at MZ for the corresponding 
        leptonic operator Wilson coefficients are defined as the SM values 
        (note that these operators have vanishing QCD anomalous dimension):

         'D63eu', 'D63muu', 'D63tauu', 'D63ed', 'D63mud', 'D63taud', 'D63es', 'D63mus', 'D63taus',
         'D62ue', 'D62umu', 'D62utau', 'D62de', 'D62dmu', 'D62dtau', 'D62se', 'D62smu', 'D62stau'


        The class has three methods:

        run
        ---
        Run the Wilson coefficients from mu = 2 GeV to mu_low [GeV; default 2 GeV], with 3 active quark flavors


        cNR
        ---
        Calculate the cNR coefficients as defined in 1308.6288

        The class has two mandatory arguments: The DM mass in GeV and the momentum transfer in GeV

        The effects of double insertion [arxiv:1801.04240] are included also for leptons; 
        for couplings to electrons and muons, there are other contributions that are neglected.
        If the relevant initial conditions are set to non-zero values, a user warning is issued 
        upon creation of the class instance. 

        write_mma
        ---------
        Write an output file that can be loaded into mathematica, 
        to be used in the DMFormFactor package [1308.6288].

        """
        if DM_type is None:
            DM_type = "D"
        self.DM_type = DM_type

        self.sm_lepton_name_list = ['D63eu', 'D63muu', 'D63tauu', 'D63ed', 'D63mud', 'D63taud', 'D63es', 'D63mus', 'D63taus',
                                    'D62ue', 'D62umu', 'D62utau', 'D62de', 'D62dmu', 'D62dtau', 'D62se', 'D62smu', 'D62stau']

        if self.DM_type == "D":
            self.wc_name_list = ['C51', 'C52', 'C61u', 'C61d', 'C61s', 'C61e', 'C61mu', 'C61tau', 'C62u', 'C62d', 'C62s', 'C62e', 'C62mu', 'C62tau',
                                 'C63u', 'C63d', 'C63s', 'C63e', 'C63mu', 'C63tau', 'C64u', 'C64d', 'C64s', 'C64e', 'C64mu', 'C64tau',
                                 'C71', 'C72', 'C73', 'C74',
                                 'C75u', 'C75d', 'C75s', 'C75e', 'C75mu', 'C75tau', 'C76u', 'C76d', 'C76s', 'C76e', 'C76mu', 'C76tau',
                                 'C77u', 'C77d', 'C77s', 'C77e', 'C77mu', 'C77tau', 'C78u', 'C78d', 'C78s', 'C78e', 'C78mu', 'C78tau',
                                 'C79u', 'C79d', 'C79s', 'C79e', 'C79mu', 'C79tau', 'C710u', 'C710d', 'C710s', 'C710e', 'C710mu', 'C710tau',
                                 'C711', 'C712', 'C713', 'C714',
                                 'C715u', 'C715d', 'C715s', 'C715e', 'C715mu', 'C715tau', 'C716u', 'C716d', 'C716s', 'C716e', 'C716mu', 'C716tau',
                                 'C717u', 'C717d', 'C717s', 'C717e', 'C717mu', 'C717tau', 'C718u', 'C718d', 'C718s', 'C718e', 'C718mu', 'C718tau',
                                 'C719u', 'C719d', 'C719s', 'C719e', 'C719mu', 'C719tau', 'C720u', 'C720d', 'C720s', 'C720e', 'C720mu', 'C720tau', 
                                 'C721u', 'C721d', 'C721s', 'C721e', 'C721mu', 'C721tau', 'C722u', 'C722d', 'C722s', 'C722e', 'C722mu', 'C722tau']

            self.wc8_name_list = ['C81u', 'C81d', 'C81s', 'C82u', 'C82d', 'C82s', 'C83u', 'C83d', 'C83s', 'C84u', 'C84d', 'C84s']

        if self.DM_type == "M":
            self.wc_name_list = ['C62u', 'C62d', 'C62s', 'C62e', 'C62mu', 'C62tau',
                                 'C64u', 'C64d', 'C64s', 'C64e', 'C64mu', 'C64tau',
                                 'C71', 'C72', 'C73', 'C74',
                                 'C75u', 'C75d', 'C75s', 'C75e', 'C75mu', 'C75tau', 'C76u', 'C76d', 'C76s', 'C76e', 'C76mu', 'C76tau',
                                 'C77u', 'C77d', 'C77s', 'C77e', 'C77mu', 'C77tau', 'C78u', 'C78d', 'C78s', 'C78e', 'C78mu', 'C78tau',
                                 'C711', 'C712', 'C713', 'C714',
                                 'C715u', 'C715d', 'C715s', 'C715e', 'C715mu', 'C715tau', 'C716u', 'C716d', 'C716s', 'C716e', 'C716mu', 'C716tau',
                                 'C717u', 'C717d', 'C717s', 'C717e', 'C717mu', 'C717tau', 'C718u', 'C718d', 'C718s', 'C718e', 'C718mu', 'C718tau']

            self.wc8_name_list = ['C82u', 'C82d', 'C82s', 'C84u', 'C84d', 'C84s']

            # The list of indices to be deleted from the QCD/QED ADM because of less operators
            del_ind_list = np.r_[np.s_[0:8], np.s_[14:20], np.s_[54:66], np.s_[94:118]]
            # The list of indices to be deleted from the dim.8 ADM because of less operators
            del_ind_list_dim_8 = np.r_[np.s_[0:3], np.s_[6:9]]

        if self.DM_type == "C":
            self.wc_name_list = ['C61u', 'C61d', 'C61s', 'C61e', 'C61mu', 'C61tau', 
                                 'C62u', 'C62d', 'C62s', 'C62e', 'C62mu', 'C62tau',
                                 'C65', 'C66',
                                 'C63u', 'C63d', 'C63s', 'C63e', 'C63mu', 'C63tau', 
                                 'C64u', 'C64d', 'C64s', 'C64e', 'C64mu', 'C64tau',
                                 'C67', 'C68']

            self.wc8_name_list = ['C81u', 'C81d', 'C81s', 'C82u', 'C82d', 'C82s']

            # The list of indices to be deleted from the QCD/QED ADM because of less operators
            del_ind_list = np.r_[np.s_[0:2], np.s_[8:14], np.s_[20:26], np.s_[27:28], np.s_[29:30],\
                                 np.s_[36:42], np.s_[48:66], np.s_[67:68], np.s_[69:70], np.s_[70:118]]
            # The list of indices to be deleted from the dim.8 ADM because of less operators
            del_ind_list_dim_8 = np.r_[np.s_[0:3], np.s_[6:9]]

        if self.DM_type == "R":
            self.wc_name_list = ['C65', 'C66',
                                 'C63u', 'C63d', 'C63s', 'C63e', 'C63mu', 'C63tau', 
                                 'C64u', 'C64d', 'C64s', 'C64e', 'C64mu', 'C64tau',
                                 'C67', 'C68']

            self.wc8_name_list = []

            # The list of indices to be deleted from the QCD/QED ADM because of less operators
            del_ind_list = np.r_[np.s_[0:26], np.s_[27:28], np.s_[29:30], np.s_[36:42], np.s_[48:66], np.s_[67:68], np.s_[69:70], np.s_[70:118]]

        self.coeff_dict = {}

        # Issue a user warning if a key is not defined:

        for wc_name in coeff_dict.keys():
            if wc_name in self.wc_name_list:
                pass
            elif wc_name in self.wc8_name_list:
                pass
            else:
                warnings.warn('The key ' + wc_name + ' is not a valid key. Typo?')

        # Create the dictionary. 

        for wc_name in self.wc_name_list:
            if wc_name in coeff_dict.keys():
                self.coeff_dict[wc_name] = coeff_dict[wc_name]
            else:
                self.coeff_dict[wc_name] = 0.

        for wc_name in self.wc8_name_list:
            if wc_name in coeff_dict.keys():
                self.coeff_dict[wc_name] = coeff_dict[wc_name]
            else:
                self.coeff_dict[wc_name] = 0.

        # The default values for the SM lepton operators:

        # Input for lepton contribution

        ip = Num_input()

        sw = np.sqrt(ip.sw2_MSbar)
        cw = np.sqrt(1-sw**2)

        vd = (-1/2 - 2*sw**2*(-1/3))/(2*sw*cw)
        vu = (1/2 - 2*sw**2*(2/3))/(2*sw*cw)
        ad = -(-1/2)/(2*sw*cw)
        au = -(1/2)/(2*sw*cw)
        vl = (-1/2 - 2*sw**2*(-1))/(2*sw*cw)
        al = -(-1/2)/(2*sw*cw)

        self.coeff_dict['D62ue'] = au*al * 4*sw**2*cw**2
        self.coeff_dict['D62umu'] = au*al * 4*sw**2*cw**2
        self.coeff_dict['D62utau'] = au*al * 4*sw**2*cw**2

        self.coeff_dict['D62de'] = ad*al * 4*sw**2*cw**2
        self.coeff_dict['D62dmu'] = ad*al * 4*sw**2*cw**2
        self.coeff_dict['D62dtau'] = ad*al * 4*sw**2*cw**2

        self.coeff_dict['D62se'] = ad*al * 4*sw**2*cw**2
        self.coeff_dict['D62smu'] = ad*al * 4*sw**2*cw**2
        self.coeff_dict['D62stau'] = ad*al * 4*sw**2*cw**2

        self.coeff_dict['D63eu'] = al*vu * 4*sw**2*cw**2
        self.coeff_dict['D63muu'] = al*vu * 4*sw**2*cw**2
        self.coeff_dict['D63tauu'] = al*vu * 4*sw**2*cw**2

        self.coeff_dict['D63ed'] = al*vd * 4*sw**2*cw**2
        self.coeff_dict['D63mud'] = al*vd * 4*sw**2*cw**2
        self.coeff_dict['D63taud'] = al*vd * 4*sw**2*cw**2

        self.coeff_dict['D63es'] = al*vd * 4*sw**2*cw**2
        self.coeff_dict['D63mus'] = al*vd * 4*sw**2*cw**2
        self.coeff_dict['D63taus'] = al*vd * 4*sw**2*cw**2


        for wc_name in self.sm_lepton_name_list:
            if wc_name in coeff_dict.keys():
                self.coeff_dict[wc_name] = coeff_dict[wc_name]
            else:
                pass


        # Issue a user warning if certain electron / muon Wilson coefficients are non-zero:

        for wc_name in self.coeff_dict.keys():
            if DM_type == "D":
                for wc_name in ['C63e', 'C63mu', 'C64e', 'C64mu']:
                    if self.coeff_dict[wc_name] != 0.:
                        warnings.warn('The RG result for ' + wc_name + ' is incomplete, expect large uncertainties!')
                    else:
                        pass
            elif DM_type == "M":
                for wc_name in ['C64e', 'C64mu']:
                    if self.coeff_dict[wc_name] != 0.:
                        warnings.warn('The RG result for ' + wc_name + ' is incomplete, expect large uncertainties!')
                    else:
                        pass
            elif DM_type == "C":
                for wc_name in ['C62e', 'C62mu']:
                    if self.coeff_dict[wc_name] != 0.:
                        warnings.warn('The RG result for ' + wc_name + ' is incomplete, expect large uncertainties!')
                    else:
                        pass
            elif DM_type == "R":
                pass

        # Create the np.array of coefficients:
        self.coeff_list_dm_dim5_dim6_dim7 = np.array(dict_to_list(self.coeff_dict, self.wc_name_list))
        self.coeff_list_dm_dim8 = np.array(dict_to_list(self.coeff_dict, self.wc8_name_list))
        self.coeff_list_sm_lepton_dim6 = np.array(dict_to_list(self.coeff_dict, self.sm_lepton_name_list))



        #---------------------------#
        # The anomalous dimensions: #
        #---------------------------#
        if self.DM_type == "D":
            self.gamma_QED = adm.ADM_QED(3)
            self.gamma_QED2 = adm.ADM_QED2(3)
            self.gamma_QCD = adm.ADM_QCD(3)
            self.gamma_QCD2 = adm.ADM_QCD2(3)
            self.gamma_QCD_dim8 = adm.ADM_QCD_dim8(3)
        if self.DM_type == "M":
            self.gamma_QED = np.delete(np.delete(adm.ADM_QED(3), del_ind_list, 0), del_ind_list, 1)
            self.gamma_QED2 = np.delete(np.delete(adm.ADM_QED2(3), del_ind_list, 0), del_ind_list, 1)
            self.gamma_QCD = np.delete(np.delete(adm.ADM_QCD(3), del_ind_list, 1), del_ind_list, 2)
            self.gamma_QCD2 = np.delete(np.delete(adm.ADM_QCD2(3), del_ind_list, 1), del_ind_list, 2)
            self.gamma_QCD_dim8 = np.delete(np.delete(adm.ADM_QCD_dim8(3), del_ind_list_dim_8, 0), del_ind_list_dim_8, 1)
        if self.DM_type == "C":
            self.gamma_QED = np.delete(np.delete(adm.ADM_QED(3), del_ind_list, 0), del_ind_list, 1)
            self.gamma_QED2 = np.delete(np.delete(adm.ADM_QED2(3), del_ind_list, 0), del_ind_list, 1)
            self.gamma_QCD = np.delete(np.delete(adm.ADM_QCD(3), del_ind_list, 1), del_ind_list, 2)
            self.gamma_QCD2 = np.delete(np.delete(adm.ADM_QCD2(3), del_ind_list, 1), del_ind_list, 2)
            self.gamma_QCD_dim8 = np.delete(np.delete(adm.ADM_QCD_dim8(3), del_ind_list_dim_8, 0), del_ind_list_dim_8, 1)
        if self.DM_type == "R":
            self.gamma_QED = np.delete(np.delete(adm.ADM_QED(3), del_ind_list, 0), del_ind_list, 1)
            self.gamma_QED2 = np.delete(np.delete(adm.ADM_QED2(3), del_ind_list, 0), del_ind_list, 1)
            self.gamma_QCD = np.delete(np.delete(adm.ADM_QCD(3), del_ind_list, 1), del_ind_list, 2)
            self.gamma_QCD2 = np.delete(np.delete(adm.ADM_QCD2(3), del_ind_list, 1), del_ind_list, 2)


    def run(self, mu_low=None):
        """ Running of 3-flavor Wilson coefficients

        Calculate the running from 2 GeV to mu_low [GeV; default 2 GeV] in the three-flavor theory. 

        Return a dictionary of Wilson coefficients for the three-flavor Lagrangian
        at scale mu_low (this is the default).
        """
        if mu_low is None:
            mu_low=2

        #-------------#
        # The running #
        #-------------#

        ip = Num_input()
        alpha_at_mu = 1/ip.amtauinv

        as31 = rge.AlphaS(3,1)
        evolve1 = rge.RGE(self.gamma_QCD, 3)
        evolve2 = rge.RGE(self.gamma_QCD2, 3)
        if self.DM_type == "D" or self.DM_type == "M" or self.DM_type == "C":
            evolve8 = rge.RGE([self.gamma_QCD_dim8], 3)
        else:
            pass

        C_at_mu_QCD = np.dot(evolve2.U0_as2(as31.run(2),as31.run(mu_low)), np.dot(evolve1.U0(as31.run(2),as31.run(mu_low)), self.coeff_list_dm_dim5_dim6_dim7))
        C_at_mu_QED = np.dot(self.coeff_list_dm_dim5_dim6_dim7, self.gamma_QED) * np.log(mu_low/2) * alpha_at_mu/(4*np.pi)\
                      + np.dot(self.coeff_list_dm_dim5_dim6_dim7, self.gamma_QED2) * np.log(mu_low/2) * (alpha_at_mu/(4*np.pi))**2
        if self.DM_type == "D" or self.DM_type == "M" or self.DM_type == "C":
            C_dim8_at_mu = np.dot(evolve8.U0(as31.run(2),as31.run(mu_low)), self.coeff_list_dm_dim8)
        else:
            pass

        # Revert back to dictionary

        dict_coeff_mu = list_to_dict(C_at_mu_QCD + C_at_mu_QED, self.wc_name_list)
        if self.DM_type == "D" or self.DM_type == "M" or self.DM_type == "C":
            dict_dm_dim8 = list_to_dict(C_dim8_at_mu, self.wc8_name_list)
            dict_coeff_mu.update(dict_dm_dim8)

            dict_sm_lepton_dim6 = list_to_dict(self.coeff_list_sm_lepton_dim6, self.sm_lepton_name_list)
            dict_coeff_mu.update(dict_sm_lepton_dim6)
        else:
            pass

        return dict_coeff_mu



    def _my_cNR(self, DM_mass, RGE=None, NLO=None):
        """Calculate the coefficients of the NR operators, with momentum dependence factored out.
    
        DM_mass is the DM mass in GeV

        RGE is a flag to turn RGE running on (True) or off (False). (Default True)

        If NLO is set to True, the coherently enhanced NLO terms for Q_9^(7) are added. (Default False)

        Returns a dictionary of coefficients for the NR Lagrangian, 
        as in 1308.6288, plus coefficients c13 -- c23, c100 for "spurious" long-distance operators

        The possible names are

        ['cNR1p', 'cNR1n', 'cNR2p', 'cNR2n', 'cNR3p', 'cNR3n', 'cNR4p', 'cNR4n', 'cNR5p', 'cNR5n',
         'cNR6p', 'cNR6n', 'cNR7p', 'cNR7n', 'cNR8p', 'cNR8n', 'cNR9p', 'cNR9n', 'cNR10p', 'cNR10n',
         'cNR11p', 'cNR11n', 'cNR12p', 'cNR12n', 'cNR13p', 'cNR13n', 'cNR14p', 'cNR14n', 'cNR15p', 'cNR15n',
         'cNR16p', 'cNR16n', 'cNR17p', 'cNR17n', 'cNR18p', 'cNR18n', 'cNR19p', 'cNR19n', 'cNR20p', 'cNR20n',
         'cNR21p', 'cNR21n', 'cNR22p', 'cNR22n', 'cNR23p', 'cNR23n', 'cNR100p', 'cNR100n', 'cNR104p', 'cNR104n']
        """
        if RGE is None:
            RGE = True
        if NLO is None:
            NLO = False

        ### Input parameters ####
        ip = Num_input()

        mpi = ip.mpi0
        mp = ip.mproton
        mn = ip.mneutron
        mN = (mp+mn)/2

        alpha = 1/ip.alowinv
        GF = ip.GF
        as_2GeV = rge.AlphaS(3,1).run(2)
        gs2_2GeV = 4*np.pi*rge.AlphaS(3,1).run(2)

        # Quark masses at 2GeV
        mu = ip.mu_at_2GeV
        md = ip.md_at_2GeV
        ms = ip.ms_at_2GeV
        mtilde = ip.mtilde

        # Lepton masses
        me = ip.me
        mmu = ip.mmu
        mtau = ip.mtau

        MZ = ip.Mz

        ### Numerical constants
        mproton = ip.mproton
        mneutron = ip.mneutron

        F1up = F1('u', 'p').value_zero_mom()
        F1dp = F1('d', 'p').value_zero_mom()
        F1sp = F1('s', 'p').value_zero_mom()

        F1un = F1('u', 'n').value_zero_mom()
        F1dn = F1('d', 'n').value_zero_mom()
        F1sn = F1('s', 'n').value_zero_mom()

        F2up = F2('u', 'p').value_zero_mom()
        F2dp = F2('d', 'p').value_zero_mom()
        F2sp = F2('s', 'p').value_zero_mom()

        F2un = F2('u', 'n').value_zero_mom()
        F2dn = F2('d', 'n').value_zero_mom()
        F2sn = F2('s', 'n').value_zero_mom()

        FAup = FA('u', 'p').value_zero_mom()
        FAdp = FA('d', 'p').value_zero_mom()
        FAsp = FA('s', 'p').value_zero_mom()

        FAun = FA('u', 'n').value_zero_mom()
        FAdn = FA('d', 'n').value_zero_mom()
        FAsn = FA('s', 'n').value_zero_mom()

        FPpup_pion = FPprimed('u', 'p').value_pion_pole()
        FPpdp_pion = FPprimed('d', 'p').value_pion_pole()
        FPpsp_pion = FPprimed('s', 'p').value_pion_pole()

        FPpun_pion = FPprimed('u', 'n').value_pion_pole()
        FPpdn_pion = FPprimed('d', 'n').value_pion_pole()
        FPpsn_pion = FPprimed('s', 'n').value_pion_pole()

        FPpup_eta = FPprimed('u', 'p').value_eta_pole()
        FPpdp_eta = FPprimed('d', 'p').value_eta_pole()
        FPpsp_eta = FPprimed('s', 'p').value_eta_pole()

        FPpun_eta = FPprimed('u', 'n').value_eta_pole()
        FPpdn_eta = FPprimed('d', 'n').value_eta_pole()
        FPpsn_eta = FPprimed('s', 'n').value_eta_pole()

        FSup = FS('u', 'p').value_zero_mom()
        FSdp = FS('d', 'p').value_zero_mom()
        FSsp = FS('s', 'p').value_zero_mom()

        FSun = FS('u', 'n').value_zero_mom()
        FSdn = FS('d', 'n').value_zero_mom()
        FSsn = FS('s', 'n').value_zero_mom()

        FPup_pion = FP('u', 'p').value_pion_pole()
        FPdp_pion = FP('d', 'p').value_pion_pole()
        FPsp_pion = FP('s', 'p').value_pion_pole()

        FPun_pion = FP('u', 'n').value_pion_pole()
        FPdn_pion = FP('d', 'n').value_pion_pole()
        FPsn_pion = FP('s', 'n').value_pion_pole()

        FPup_eta = FP('u', 'p').value_eta_pole()
        FPdp_eta = FP('d', 'p').value_eta_pole()
        FPsp_eta = FP('s', 'p').value_eta_pole()

        FPun_eta = FP('u', 'n').value_eta_pole()
        FPdn_eta = FP('d', 'n').value_eta_pole()
        FPsn_eta = FP('s', 'n').value_eta_pole()

        FGp = FG('p').value_zero_mom()
        FGn = FG('n').value_zero_mom()

        FGtildep = FGtilde('p').value_zero_mom()
        FGtilden = FGtilde('n').value_zero_mom()

        FGtildep_pion = FGtilde('p').value_pion_pole()
        FGtilden_pion = FGtilde('n').value_pion_pole()

        FGtildep_eta = FGtilde('p').value_eta_pole()
        FGtilden_eta = FGtilde('n').value_eta_pole()

        FT0up = FT0('u', 'p').value_zero_mom()
        FT0dp = FT0('d', 'p').value_zero_mom()
        FT0sp = FT0('s', 'p').value_zero_mom()

        FT0un = FT0('u', 'n').value_zero_mom()
        FT0dn = FT0('d', 'n').value_zero_mom()
        FT0sn = FT0('s', 'n').value_zero_mom()

        FT1up = FT1('u', 'p').value_zero_mom()
        FT1dp = FT1('d', 'p').value_zero_mom()
        FT1sp = FT1('s', 'p').value_zero_mom()

        FT1un = FT1('u', 'n').value_zero_mom()
        FT1dn = FT1('d', 'n').value_zero_mom()
        FT1sn = FT1('s', 'n').value_zero_mom()


        ### The coefficients ###
        #
        # Note that all dependence on 1/q^2, 1/(m^2-q^2), q^2/(m^2-q^2) is taken care of by defining spurious operators.
        #
        # Therefore, we need to split some of the coefficients
        # into the "pion part" etc. with the q-dependence factored out, and introduce a few spurious "long-distance" operators.
        #
        # The coefficients cNR1 -- cNR12 correspond to the operators in 1611.00368 and 1308.6288
        #
        # Therefore, we define O13 = O6/(mpi^2+q^2); 
        #                      O14 = O6/(meta^2+q^2);
        #                      O15 = O6*q^2/(mpi^2+q^2);
        #                      O16 = O6*q^2/(meta^2+q^2);
        #                      O17 = O10/(mpi^2+q^2);
        #                      O18 = O10/(meta^2+q^2);
        #                      O19 = O10*q^2/(mpi^2+q^2);
        #                      O20 = O10*q^2/(meta^2+q^2);
        #
        # For the dipole interactions, these are the ones that have c2p1, c1N2, c2p2 as coefficients. 
        # Therefore, we define O21 = O5/q^2; 
        #                      O22 = O6/q^2.
        #                      O23 = O11/q^2.
        # 
        # For the tensors, O4 * q^2 appears as a leading contribution.
        # Therefore, we define O104 = O1 * q^2
        #
        # For the tensors, O1 * q^2 appears as a subleading contribution.
        # Therefore, we define O100 = O1 * q^2
        #
        # q^2 is here always the spatial part!!! 
        #

        if RGE:
            c3mu_dict = self.run(2)
        else:
            c3mu_dict = self.coeff_dict

        if self.DM_type == "D":
            my_cNR_dict = {
            'cNR1p' :   F1up*(c3mu_dict['C61u'] - np.sqrt(2)*GF*mu**2 / gs2_2GeV * c3mu_dict['C81u'])\
                      + F1dp*(c3mu_dict['C61d'] - np.sqrt(2)*GF*md**2 / gs2_2GeV * c3mu_dict['C81d'])\
                      + F1up*(np.sqrt(2)*GF/np.pi**2 * me**2 * np.log(2/MZ) * c3mu_dict['C63e'] * c3mu_dict['D63eu'])\
                      + F1dp*(np.sqrt(2)*GF/np.pi**2 * me**2 * np.log(2/MZ) * c3mu_dict['C63e'] * c3mu_dict['D63ed'])\
                      + F1up*(np.sqrt(2)*GF/np.pi**2 * mmu**2 * np.log(2/MZ) * c3mu_dict['C63mu'] * c3mu_dict['D63muu'])\
                      + F1dp*(np.sqrt(2)*GF/np.pi**2 * mmu**2 * np.log(2/MZ) * c3mu_dict['C63mu'] * c3mu_dict['D63mud'])\
                      + F1up*(np.sqrt(2)*GF/np.pi**2 * mtau**2 * np.log(2/MZ) * c3mu_dict['C63tau'] * c3mu_dict['D63tauu'])\
                      + F1dp*(np.sqrt(2)*GF/np.pi**2 * mtau**2 * np.log(2/MZ) * c3mu_dict['C63tau'] * c3mu_dict['D63taud'])\
                      + FGp*c3mu_dict['C71']\
                      + FSup*c3mu_dict['C75u'] + FSdp*c3mu_dict['C75d'] + FSsp*c3mu_dict['C75s']\
                      - alpha/(2*np.pi*DM_mass)*c3mu_dict['C51']\
                      + 2*DM_mass * (F1up*c3mu_dict['C715u'] + F1dp*c3mu_dict['C715d'] + F1sp*c3mu_dict['C715s']),
            'cNR2p' : 0,
            'cNR3p' : 0,
            'cNR4p' : - 4*(  FAup*(c3mu_dict['C64u'] - np.sqrt(2)*GF*mu**2 / gs2_2GeV * c3mu_dict['C84u'])\
                           + FAdp*(c3mu_dict['C64d'] - np.sqrt(2)*GF*md**2 / gs2_2GeV * c3mu_dict['C84d'])\
                           + FAsp*(c3mu_dict['C64s'] - np.sqrt(2)*GF*ms**2 / gs2_2GeV * c3mu_dict['C84s'])\
                           + FAup*(np.sqrt(2)*GF/np.pi**2 * me**2 * np.log(2/MZ) * c3mu_dict['C64e'] * c3mu_dict['D62ue'])\
                           + FAdp*(np.sqrt(2)*GF/np.pi**2 * me**2 * np.log(2/MZ) * c3mu_dict['C64e'] * c3mu_dict['D62de'])\
                           + FAsp*(np.sqrt(2)*GF/np.pi**2 * me**2 * np.log(2/MZ) * c3mu_dict['C64e'] * c3mu_dict['D62se'])\
                           + FAup*(np.sqrt(2)*GF/np.pi**2 * mmu**2 * np.log(2/MZ) * c3mu_dict['C64mu'] * c3mu_dict['D62umu'])\
                           + FAdp*(np.sqrt(2)*GF/np.pi**2 * mmu**2 * np.log(2/MZ) * c3mu_dict['C64mu'] * c3mu_dict['D62dmu'])\
                           + FAsp*(np.sqrt(2)*GF/np.pi**2 * mmu**2 * np.log(2/MZ) * c3mu_dict['C64mu'] * c3mu_dict['D62smu'])\
                           + FAup*(np.sqrt(2)*GF/np.pi**2 * mtau**2 * np.log(2/MZ) * c3mu_dict['C64tau'] * c3mu_dict['D62utau'])\
                           + FAdp*(np.sqrt(2)*GF/np.pi**2 * mtau**2 * np.log(2/MZ) * c3mu_dict['C64tau'] * c3mu_dict['D62dtau'])\
                           + FAsp*(np.sqrt(2)*GF/np.pi**2 * mtau**2 * np.log(2/MZ) * c3mu_dict['C64tau'] * c3mu_dict['D62stau']))\
                      - 2*alpha/np.pi * ip.mup/mN * c3mu_dict['C51']\
                      + 8*(FT0up*c3mu_dict['C79u'] + FT0dp*c3mu_dict['C79d'] + FT0sp*c3mu_dict['C79s']),
            'cNR5p' : - 2*mN * (F1up*c3mu_dict['C719u'] + F1dp*c3mu_dict['C719d'] + F1sp*c3mu_dict['C719s']),
            'cNR6p' : mN/DM_mass * FGtildep * c3mu_dict['C74']\
                      -2*mN*((F1up+F2up)*c3mu_dict['C719u'] + (F1dp+F2dp)*c3mu_dict['C719d'] + (F1sp+F2dp)*c3mu_dict['C719s']),
            'cNR7p' : - 2*(  FAup*(c3mu_dict['C63u'] - np.sqrt(2)*GF*mu**2 / gs2_2GeV * c3mu_dict['C83u'])\
                           + FAdp*(c3mu_dict['C63d'] - np.sqrt(2)*GF*md**2 / gs2_2GeV * c3mu_dict['C83d'])\
                           + FAsp*(c3mu_dict['C63s'] - np.sqrt(2)*GF*ms**2 / gs2_2GeV * c3mu_dict['C83s'])\
                           + FAup*(np.sqrt(2)*GF/np.pi**2 * me**2 * np.log(2/MZ) * c3mu_dict['C63e'] * c3mu_dict['D62ue'])\
                           + FAdp*(np.sqrt(2)*GF/np.pi**2 * me**2 * np.log(2/MZ) * c3mu_dict['C63e'] * c3mu_dict['D62de'])\
                           + FAsp*(np.sqrt(2)*GF/np.pi**2 * me**2 * np.log(2/MZ) * c3mu_dict['C63e'] * c3mu_dict['D62se'])\
                           + FAup*(np.sqrt(2)*GF/np.pi**2 * mmu**2 * np.log(2/MZ) * c3mu_dict['C63mu'] * c3mu_dict['D62umu'])\
                           + FAdp*(np.sqrt(2)*GF/np.pi**2 * mmu**2 * np.log(2/MZ) * c3mu_dict['C63mu'] * c3mu_dict['D62dmu'])\
                           + FAsp*(np.sqrt(2)*GF/np.pi**2 * mmu**2 * np.log(2/MZ) * c3mu_dict['C63mu'] * c3mu_dict['D62smu'])\
                           + FAup*(np.sqrt(2)*GF/np.pi**2 * mtau**2 * np.log(2/MZ) * c3mu_dict['C63tau'] * c3mu_dict['D62utau'])\
                           + FAdp*(np.sqrt(2)*GF/np.pi**2 * mtau**2 * np.log(2/MZ) * c3mu_dict['C63tau'] * c3mu_dict['D62dtau'])\
                           + FAsp*(np.sqrt(2)*GF/np.pi**2 * mtau**2 * np.log(2/MZ) * c3mu_dict['C63tau'] * c3mu_dict['D62stau']))\
                      - 4*DM_mass * (FAup*c3mu_dict['C717u'] + FAdp*c3mu_dict['C717d'] + FAsp*c3mu_dict['C717s']),
            'cNR8p' : 2*(  F1up*(c3mu_dict['C62u'] - np.sqrt(2)*GF*mu**2 / gs2_2GeV * c3mu_dict['C82u'])\
                         + F1dp*(c3mu_dict['C62d'] - np.sqrt(2)*GF*md**2 / gs2_2GeV * c3mu_dict['C82d'])\
                         + F1up*(np.sqrt(2)*GF/np.pi**2 * me**2 * np.log(2/MZ) * c3mu_dict['C64e'] * c3mu_dict['D63eu'])\
                         + F1dp*(np.sqrt(2)*GF/np.pi**2 * me**2 * np.log(2/MZ) * c3mu_dict['C64e'] * c3mu_dict['D63ed'])\
                         + F1up*(np.sqrt(2)*GF/np.pi**2 * mmu**2 * np.log(2/MZ) * c3mu_dict['C64mu'] * c3mu_dict['D63muu'])\
                         + F1dp*(np.sqrt(2)*GF/np.pi**2 * mmu**2 * np.log(2/MZ) * c3mu_dict['C64mu'] * c3mu_dict['D63mud'])\
                         + F1up*(np.sqrt(2)*GF/np.pi**2 * mtau**2 * np.log(2/MZ) * c3mu_dict['C64tau'] * c3mu_dict['D63tauu'])\
                         + F1dp*(np.sqrt(2)*GF/np.pi**2 * mtau**2 * np.log(2/MZ) * c3mu_dict['C64tau'] * c3mu_dict['D63taud'])),
            'cNR9p' : 2*(  (F1up+F2up)*(c3mu_dict['C62u'] - np.sqrt(2)*GF*mu**2 / gs2_2GeV * c3mu_dict['C82u'])\
                         + (F1dp+F2dp)*(c3mu_dict['C62d'] - np.sqrt(2)*GF*md**2 / gs2_2GeV * c3mu_dict['C82d'])\
                         + (F1sp+F2sp)*(c3mu_dict['C62s'] - np.sqrt(2)*GF*ms**2 / gs2_2GeV * c3mu_dict['C82s'])\
                         + (F1up+F2up)*(np.sqrt(2)*GF/np.pi**2 * me**2 * np.log(2/MZ) * c3mu_dict['C64e'] * c3mu_dict['D63eu'])\
                         + (F1dp+F2dp)*(np.sqrt(2)*GF/np.pi**2 * me**2 * np.log(2/MZ) * c3mu_dict['C64e'] * c3mu_dict['D63ed'])\
                         + (F1sp+F2sp)*(np.sqrt(2)*GF/np.pi**2 * me**2 * np.log(2/MZ) * c3mu_dict['C64e'] * c3mu_dict['D63es'])\
                         + (F1up+F2up)*(np.sqrt(2)*GF/np.pi**2 * mmu**2 * np.log(2/MZ) * c3mu_dict['C64mu'] * c3mu_dict['D63muu'])\
                         + (F1dp+F2dp)*(np.sqrt(2)*GF/np.pi**2 * mmu**2 * np.log(2/MZ) * c3mu_dict['C64mu'] * c3mu_dict['D63mud'])\
                         + (F1sp+F2sp)*(np.sqrt(2)*GF/np.pi**2 * mmu**2 * np.log(2/MZ) * c3mu_dict['C64mu'] * c3mu_dict['D63mus'])\
                         + (F1up+F2up)*(np.sqrt(2)*GF/np.pi**2 * mtau**2 * np.log(2/MZ) * c3mu_dict['C64tau'] * c3mu_dict['D63tauu'])\
                         + (F1dp+F2dp)*(np.sqrt(2)*GF/np.pi**2 * mtau**2 * np.log(2/MZ) * c3mu_dict['C64tau'] * c3mu_dict['D63taud'])\
                         + (F1sp+F2sp)*(np.sqrt(2)*GF/np.pi**2 * mtau**2 * np.log(2/MZ) * c3mu_dict['C64tau'] * c3mu_dict['D63taus']))
                      + 2*mN*(  FAup*(c3mu_dict['C63u'] - np.sqrt(2)*GF*mu**2 / gs2_2GeV * c3mu_dict['C83u'])\
                              + FAdp*(c3mu_dict['C63d'] - np.sqrt(2)*GF*md**2 / gs2_2GeV * c3mu_dict['C83d'])\
                              + FAsp*(c3mu_dict['C63s'] - np.sqrt(2)*GF*ms**2 / gs2_2GeV * c3mu_dict['C83s'])\
                              + FAup*(np.sqrt(2)*GF/np.pi**2 * me**2 * np.log(2/MZ) * c3mu_dict['C63e'] * c3mu_dict['D62ue'])\
                              + FAdp*(np.sqrt(2)*GF/np.pi**2 * me**2 * np.log(2/MZ) * c3mu_dict['C63e'] * c3mu_dict['D62de'])\
                              + FAsp*(np.sqrt(2)*GF/np.pi**2 * me**2 * np.log(2/MZ) * c3mu_dict['C63e'] * c3mu_dict['D62se'])\
                              + FAup*(np.sqrt(2)*GF/np.pi**2 * mmu**2 * np.log(2/MZ) * c3mu_dict['C63mu'] * c3mu_dict['D62umu'])\
                              + FAdp*(np.sqrt(2)*GF/np.pi**2 * mmu**2 * np.log(2/MZ) * c3mu_dict['C63mu'] * c3mu_dict['D62dmu'])\
                              + FAsp*(np.sqrt(2)*GF/np.pi**2 * mmu**2 * np.log(2/MZ) * c3mu_dict['C63mu'] * c3mu_dict['D62smu'])\
                              + FAup*(np.sqrt(2)*GF/np.pi**2 * mtau**2 * np.log(2/MZ) * c3mu_dict['C63tau'] * c3mu_dict['D62utau'])\
                              + FAdp*(np.sqrt(2)*GF/np.pi**2 * mtau**2 * np.log(2/MZ) * c3mu_dict['C63tau'] * c3mu_dict['D62dtau'])\
                              + FAsp*(np.sqrt(2)*GF/np.pi**2 * mtau**2 * np.log(2/MZ) * c3mu_dict['C63tau'] * c3mu_dict['D62stau']))/DM_mass\
                      - 4*mN * (FAup*c3mu_dict['C721u'] + FAdp*c3mu_dict['C721d'] + FAsp*c3mu_dict['C721s']),
            'cNR10p' : FGtildep * c3mu_dict['C73']\
                       -2*mN/DM_mass * (FT0up*c3mu_dict['C710u'] + FT0dp*c3mu_dict['C710d'] + FT0sp*c3mu_dict['C710s']),
            'cNR11p' : - mN/DM_mass * (FSup*c3mu_dict['C76u'] + FSdp*c3mu_dict['C76d'] + FSsp*c3mu_dict['C76s'])\
                       - mN/DM_mass * FGp * c3mu_dict['C72']\
                        + 2*((FT0up-FT1up)*c3mu_dict['C710u'] + (FT0dp-FT1dp)*c3mu_dict['C710d'] + (FT0sp-FT1sp)*c3mu_dict['C710s'])\
                        - 2*mN * (  F1up*(c3mu_dict['C716u']+c3mu_dict['C720u'])\
                                  + F1dp*(c3mu_dict['C716d']+c3mu_dict['C720d'])\
                                  + F1sp*(c3mu_dict['C716s']+c3mu_dict['C720s'])),
            'cNR12p' : -8*(FT0up*c3mu_dict['C710u'] + FT0dp*c3mu_dict['C710d'] + FT0sp*c3mu_dict['C710s']),
    
            'cNR13p' : mN/DM_mass * (FPup_pion*c3mu_dict['C78u'] + FPdp_pion*c3mu_dict['C78d'])\
                       + FPpup_pion*(c3mu_dict['C64u'] - np.sqrt(2)*GF*mu**2 / gs2_2GeV * c3mu_dict['C84u'])\
                       + FPpdp_pion*(c3mu_dict['C64d'] - np.sqrt(2)*GF*md**2 / gs2_2GeV * c3mu_dict['C84d'])\
                       + FPpup_pion*(np.sqrt(2)*GF/np.pi**2 * me**2 * np.log(2/MZ) * c3mu_dict['C64e'] * c3mu_dict['D62ue'])\
                       + FPpdp_pion*(np.sqrt(2)*GF/np.pi**2 * me**2 * np.log(2/MZ) * c3mu_dict['C64e'] * c3mu_dict['D62de'])\
                       + FPpup_pion*(np.sqrt(2)*GF/np.pi**2 * mmu**2 * np.log(2/MZ) * c3mu_dict['C64mu'] * c3mu_dict['D62umu'])\
                       + FPpdp_pion*(np.sqrt(2)*GF/np.pi**2 * mmu**2 * np.log(2/MZ) * c3mu_dict['C64mu'] * c3mu_dict['D62dmu'])\
                       + FPpup_pion*(np.sqrt(2)*GF/np.pi**2 * mtau**2 * np.log(2/MZ) * c3mu_dict['C64tau'] * c3mu_dict['D62utau'])\
                       + FPpdp_pion*(np.sqrt(2)*GF/np.pi**2 * mtau**2 * np.log(2/MZ) * c3mu_dict['C64tau'] * c3mu_dict['D62dtau']),
            'cNR14p' : mN/DM_mass * (FPup_eta*c3mu_dict['C78u'] + FPdp_eta*c3mu_dict['C78d'] + FPsp_eta*c3mu_dict['C78s'])\
                       + FPpup_eta*(c3mu_dict['C64u'] - np.sqrt(2)*GF*mu**2 / gs2_2GeV * c3mu_dict['C84u'])\
                       + FPpdp_eta*(c3mu_dict['C64d'] - np.sqrt(2)*GF*md**2 / gs2_2GeV * c3mu_dict['C84d'])\
                       + FPpsp_eta*(c3mu_dict['C64s'] - np.sqrt(2)*GF*ms**2 / gs2_2GeV * c3mu_dict['C84s'])\
                       + FPpup_eta*(np.sqrt(2)*GF/np.pi**2 * me**2 * np.log(2/MZ) * c3mu_dict['C64e'] * c3mu_dict['D62ue'])\
                       + FPpdp_eta*(np.sqrt(2)*GF/np.pi**2 * me**2 * np.log(2/MZ) * c3mu_dict['C64e'] * c3mu_dict['D62de'])\
                       + FPpsp_eta*(np.sqrt(2)*GF/np.pi**2 * me**2 * np.log(2/MZ) * c3mu_dict['C64e'] * c3mu_dict['D62se'])\
                       + FPpup_eta*(np.sqrt(2)*GF/np.pi**2 * mmu**2 * np.log(2/MZ) * c3mu_dict['C64mu'] * c3mu_dict['D62umu'])\
                       + FPpdp_eta*(np.sqrt(2)*GF/np.pi**2 * mmu**2 * np.log(2/MZ) * c3mu_dict['C64mu'] * c3mu_dict['D62dmu'])\
                       + FPpsp_eta*(np.sqrt(2)*GF/np.pi**2 * mmu**2 * np.log(2/MZ) * c3mu_dict['C64mu'] * c3mu_dict['D62smu'])\
                       + FPpup_eta*(np.sqrt(2)*GF/np.pi**2 * mtau**2 * np.log(2/MZ) * c3mu_dict['C64tau'] * c3mu_dict['D62utau'])\
                       + FPpdp_eta*(np.sqrt(2)*GF/np.pi**2 * mtau**2 * np.log(2/MZ) * c3mu_dict['C64tau'] * c3mu_dict['D62dtau'])\
                       + FPpsp_eta*(np.sqrt(2)*GF/np.pi**2 * mtau**2 * np.log(2/MZ) * c3mu_dict['C64tau'] * c3mu_dict['D62stau'])\
                       + 4*mN * (  FAup*(c3mu_dict['C718u']+c3mu_dict['C722u'])\
                                 + FAdp*(c3mu_dict['C718d']+c3mu_dict['C722d'])\
                                 + FAsp*(c3mu_dict['C718s']+c3mu_dict['C722s'])),
            'cNR15p' : mN/DM_mass * FGtildep_pion * c3mu_dict['C74'],
            'cNR16p' : mN/DM_mass * FGtildep_eta * c3mu_dict['C74'],
    
            'cNR17p' : FPup_pion*c3mu_dict['C77u'] + FPdp_pion*c3mu_dict['C77d'],
            'cNR18p' : FPup_eta*c3mu_dict['C77u'] + FPdp_eta*c3mu_dict['C77d'] + FPsp_eta*c3mu_dict['C77s'],
            'cNR19p' : FGtildep_pion * c3mu_dict['C73'],
            'cNR20p' : FGtildep_eta * c3mu_dict['C73'],
    
            'cNR21p' : mN* (2*alpha/np.pi*c3mu_dict['C51']),
            'cNR22p' : -mN**2* (- 2*alpha/np.pi * ip.mup/mN * c3mu_dict['C51']),
            'cNR23p' : mN* (2*alpha/np.pi*c3mu_dict['C52']),

            'cNR100p' : (F1up*c3mu_dict['C719u'] + F1dp*c3mu_dict['C719d'] + F1sp*c3mu_dict['C719s'])/(2*DM_mass),
            'cNR104p' : 2*((F1up+F2up)*c3mu_dict['C719u'] + (F1dp+F2dp)*c3mu_dict['C719d'] + (F1sp+F2dp)*c3mu_dict['C719s'])/mN,




            'cNR1n' :   F1un*(c3mu_dict['C61u'] - np.sqrt(2)*GF*mu**2 / gs2_2GeV * c3mu_dict['C81u'])\
                      + F1dn*(c3mu_dict['C61d'] - np.sqrt(2)*GF*md**2 / gs2_2GeV * c3mu_dict['C81d']) + FGn*c3mu_dict['C71']\
                      + FSun*c3mu_dict['C75u'] + FSdn*c3mu_dict['C75d'] + FSsn*c3mu_dict['C75s']\
                      + F1un*(np.sqrt(2)*GF/np.pi**2 * me**2 * np.log(2/MZ) * c3mu_dict['C63e'] * c3mu_dict['D63eu'])\
                      + F1dn*(np.sqrt(2)*GF/np.pi**2 * me**2 * np.log(2/MZ) * c3mu_dict['C63e'] * c3mu_dict['D63ed'])\
                      + F1un*(np.sqrt(2)*GF/np.pi**2 * mmu**2 * np.log(2/MZ) * c3mu_dict['C63mu'] * c3mu_dict['D63muu'])\
                      + F1dn*(np.sqrt(2)*GF/np.pi**2 * mmu**2 * np.log(2/MZ) * c3mu_dict['C63mu'] * c3mu_dict['D63mud'])\
                      + F1un*(np.sqrt(2)*GF/np.pi**2 * mtau**2 * np.log(2/MZ) * c3mu_dict['C63tau'] * c3mu_dict['D63tauu'])\
                      + F1dn*(np.sqrt(2)*GF/np.pi**2 * mtau**2 * np.log(2/MZ) * c3mu_dict['C63tau'] * c3mu_dict['D63taud'])\
                      + 2*DM_mass * (F1un*c3mu_dict['C715u'] + F1dn*c3mu_dict['C715d'] + F1sn*c3mu_dict['C715s']),
            'cNR2n' : 0,
            'cNR3n' : 0,
            'cNR4n' : - 4*(  FAun*(c3mu_dict['C64u'] - np.sqrt(2)*GF*mu**2 / gs2_2GeV * c3mu_dict['C84u'])\
                           + FAdn*(c3mu_dict['C64d'] - np.sqrt(2)*GF*md**2 / gs2_2GeV * c3mu_dict['C84d'])\
                           + FAsn*(c3mu_dict['C64s'] - np.sqrt(2)*GF*ms**2 / gs2_2GeV * c3mu_dict['C84s'])\
                           + FAun*(np.sqrt(2)*GF/np.pi**2 * me**2 * np.log(2/MZ) * c3mu_dict['C64e'] * c3mu_dict['D62ue'])\
                           + FAdn*(np.sqrt(2)*GF/np.pi**2 * me**2 * np.log(2/MZ) * c3mu_dict['C64e'] * c3mu_dict['D62de'])\
                           + FAsn*(np.sqrt(2)*GF/np.pi**2 * me**2 * np.log(2/MZ) * c3mu_dict['C64e'] * c3mu_dict['D62se'])\
                           + FAun*(np.sqrt(2)*GF/np.pi**2 * mmu**2 * np.log(2/MZ) * c3mu_dict['C64mu'] * c3mu_dict['D62umu'])\
                           + FAdn*(np.sqrt(2)*GF/np.pi**2 * mmu**2 * np.log(2/MZ) * c3mu_dict['C64mu'] * c3mu_dict['D62dmu'])\
                           + FAsn*(np.sqrt(2)*GF/np.pi**2 * mmu**2 * np.log(2/MZ) * c3mu_dict['C64mu'] * c3mu_dict['D62smu'])\
                           + FAun*(np.sqrt(2)*GF/np.pi**2 * mtau**2 * np.log(2/MZ) * c3mu_dict['C64tau'] * c3mu_dict['D62utau'])\
                           + FAdn*(np.sqrt(2)*GF/np.pi**2 * mtau**2 * np.log(2/MZ) * c3mu_dict['C64tau'] * c3mu_dict['D62dtau'])\
                           + FAsn*(np.sqrt(2)*GF/np.pi**2 * mtau**2 * np.log(2/MZ) * c3mu_dict['C64tau'] * c3mu_dict['D62stau']))\
                      - 2*alpha/np.pi * ip.mun/mN * c3mu_dict['C51']\
                      + 8*(FT0un*c3mu_dict['C79u'] + FT0dn*c3mu_dict['C79d'] + FT0sn*c3mu_dict['C79s']),
            'cNR5n' : - 2*mN * (F1un*c3mu_dict['C719u'] + F1dn*c3mu_dict['C719d'] + F1sn*c3mu_dict['C719s']),
            'cNR6n' : mN/DM_mass * FGtilden * c3mu_dict['C74']\
                      -2*mN*((F1un+F2un)*c3mu_dict['C719u'] + (F1dn+F2dn)*c3mu_dict['C719d'] + (F1sn+F2dn)*c3mu_dict['C719s']),
            'cNR7n' : - 2*(  FAun*(c3mu_dict['C63u'] - np.sqrt(2)*GF*mu**2 / gs2_2GeV * c3mu_dict['C83u'])\
                           + FAdn*(c3mu_dict['C63d'] - np.sqrt(2)*GF*md**2 / gs2_2GeV * c3mu_dict['C83d'])\
                           + FAsn*(c3mu_dict['C63s'] - np.sqrt(2)*GF*ms**2 / gs2_2GeV * c3mu_dict['C83s'])\
                           + FAun*(np.sqrt(2)*GF/np.pi**2 * me**2 * np.log(2/MZ) * c3mu_dict['C63e'] * c3mu_dict['D62ue'])\
                           + FAdn*(np.sqrt(2)*GF/np.pi**2 * me**2 * np.log(2/MZ) * c3mu_dict['C63e'] * c3mu_dict['D62de'])\
                           + FAsn*(np.sqrt(2)*GF/np.pi**2 * me**2 * np.log(2/MZ) * c3mu_dict['C63e'] * c3mu_dict['D62se'])\
                           + FAun*(np.sqrt(2)*GF/np.pi**2 * mmu**2 * np.log(2/MZ) * c3mu_dict['C63mu'] * c3mu_dict['D62umu'])\
                           + FAdn*(np.sqrt(2)*GF/np.pi**2 * mmu**2 * np.log(2/MZ) * c3mu_dict['C63mu'] * c3mu_dict['D62dmu'])\
                           + FAsn*(np.sqrt(2)*GF/np.pi**2 * mmu**2 * np.log(2/MZ) * c3mu_dict['C63mu'] * c3mu_dict['D62smu'])\
                           + FAun*(np.sqrt(2)*GF/np.pi**2 * mtau**2 * np.log(2/MZ) * c3mu_dict['C63tau'] * c3mu_dict['D62utau'])\
                           + FAdn*(np.sqrt(2)*GF/np.pi**2 * mtau**2 * np.log(2/MZ) * c3mu_dict['C63tau'] * c3mu_dict['D62dtau'])\
                           + FAsn*(np.sqrt(2)*GF/np.pi**2 * mtau**2 * np.log(2/MZ) * c3mu_dict['C63tau'] * c3mu_dict['D62stau']))\
                      - 4*DM_mass * (FAun*c3mu_dict['C717u'] + FAdn*c3mu_dict['C717d']+ FAsn*c3mu_dict['C717s']),
            'cNR8n' : 2*(  F1un*(c3mu_dict['C62u'] - np.sqrt(2)*GF*mu**2 / gs2_2GeV * c3mu_dict['C82u'])\
                         + F1dn*(c3mu_dict['C62d'] - np.sqrt(2)*GF*md**2 / gs2_2GeV * c3mu_dict['C82d'])\
                         + F1un*(np.sqrt(2)*GF/np.pi**2 * me**2 * np.log(2/MZ) * c3mu_dict['C64e'] * c3mu_dict['D63eu'])\
                         + F1dn*(np.sqrt(2)*GF/np.pi**2 * me**2 * np.log(2/MZ) * c3mu_dict['C64e'] * c3mu_dict['D63ed'])\
                         + F1un*(np.sqrt(2)*GF/np.pi**2 * mmu**2 * np.log(2/MZ) * c3mu_dict['C64mu'] * c3mu_dict['D63muu'])\
                         + F1dn*(np.sqrt(2)*GF/np.pi**2 * mmu**2 * np.log(2/MZ) * c3mu_dict['C64mu'] * c3mu_dict['D63mud'])\
                         + F1un*(np.sqrt(2)*GF/np.pi**2 * mtau**2 * np.log(2/MZ) * c3mu_dict['C64tau'] * c3mu_dict['D63tauu'])\
                         + F1dn*(np.sqrt(2)*GF/np.pi**2 * mtau**2 * np.log(2/MZ) * c3mu_dict['C64tau'] * c3mu_dict['D63taud'])),
            'cNR9n' : 2*(  (F1un+F2un)*(c3mu_dict['C62u'] - np.sqrt(2)*GF*mu**2 / gs2_2GeV * c3mu_dict['C82u'])\
                         + (F1dn+F2dn)*(c3mu_dict['C62d'] - np.sqrt(2)*GF*md**2 / gs2_2GeV * c3mu_dict['C82d'])\
                         + (F1sn+F2sn)*(c3mu_dict['C62s'] - np.sqrt(2)*GF*ms**2 / gs2_2GeV * c3mu_dict['C82s'])\
                         + (F1un+F2un)*(np.sqrt(2)*GF/np.pi**2 * me**2 * np.log(2/MZ) * c3mu_dict['C64e'] * c3mu_dict['D63eu'])\
                         + (F1dn+F2dn)*(np.sqrt(2)*GF/np.pi**2 * me**2 * np.log(2/MZ) * c3mu_dict['C64e'] * c3mu_dict['D63ed'])\
                         + (F1sn+F2sn)*(np.sqrt(2)*GF/np.pi**2 * me**2 * np.log(2/MZ) * c3mu_dict['C64e'] * c3mu_dict['D63es'])\
                         + (F1un+F2un)*(np.sqrt(2)*GF/np.pi**2 * mmu**2 * np.log(2/MZ) * c3mu_dict['C64mu'] * c3mu_dict['D63muu'])\
                         + (F1dn+F2dn)*(np.sqrt(2)*GF/np.pi**2 * mmu**2 * np.log(2/MZ) * c3mu_dict['C64mu'] * c3mu_dict['D63mud'])\
                         + (F1sn+F2sn)*(np.sqrt(2)*GF/np.pi**2 * mmu**2 * np.log(2/MZ) * c3mu_dict['C64mu'] * c3mu_dict['D63mus'])\
                         + (F1un+F2up)*(np.sqrt(2)*GF/np.pi**2 * mtau**2 * np.log(2/MZ) * c3mu_dict['C64tau'] * c3mu_dict['D63tauu'])\
                         + (F1dn+F2dp)*(np.sqrt(2)*GF/np.pi**2 * mtau**2 * np.log(2/MZ) * c3mu_dict['C64tau'] * c3mu_dict['D63taud'])\
                         + (F1sp+F2sp)*(np.sqrt(2)*GF/np.pi**2 * mtau**2 * np.log(2/MZ) * c3mu_dict['C64tau'] * c3mu_dict['D63taus']))
                      + 2*mN*(  FAun*(c3mu_dict['C63u'] - np.sqrt(2)*GF*mu**2 / gs2_2GeV * c3mu_dict['C83u'])\
                              + FAdn*(c3mu_dict['C63d'] - np.sqrt(2)*GF*md**2 / gs2_2GeV * c3mu_dict['C83d'])\
                              + FAsn*(c3mu_dict['C63s'] - np.sqrt(2)*GF*ms**2 / gs2_2GeV * c3mu_dict['C83s'])\
                              + FAun*(np.sqrt(2)*GF/np.pi**2 * me**2 * np.log(2/MZ) * c3mu_dict['C63e'] * c3mu_dict['D62ue'])\
                              + FAdn*(np.sqrt(2)*GF/np.pi**2 * me**2 * np.log(2/MZ) * c3mu_dict['C63e'] * c3mu_dict['D62de'])\
                              + FAsn*(np.sqrt(2)*GF/np.pi**2 * me**2 * np.log(2/MZ) * c3mu_dict['C63e'] * c3mu_dict['D62se'])\
                              + FAun*(np.sqrt(2)*GF/np.pi**2 * mmu**2 * np.log(2/MZ) * c3mu_dict['C63mu'] * c3mu_dict['D62umu'])\
                              + FAdn*(np.sqrt(2)*GF/np.pi**2 * mmu**2 * np.log(2/MZ) * c3mu_dict['C63mu'] * c3mu_dict['D62dmu'])\
                              + FAsn*(np.sqrt(2)*GF/np.pi**2 * mmu**2 * np.log(2/MZ) * c3mu_dict['C63mu'] * c3mu_dict['D62smu'])\
                              + FAun*(np.sqrt(2)*GF/np.pi**2 * mtau**2 * np.log(2/MZ) * c3mu_dict['C63tau'] * c3mu_dict['D62utau'])\
                              + FAdn*(np.sqrt(2)*GF/np.pi**2 * mtau**2 * np.log(2/MZ) * c3mu_dict['C63tau'] * c3mu_dict['D62dtau'])\
                              + FAsn*(np.sqrt(2)*GF/np.pi**2 * mtau**2 * np.log(2/MZ) * c3mu_dict['C63tau'] * c3mu_dict['D62stau']))/DM_mass\
                      - 4*mN * (FAun*c3mu_dict['C721u'] + FAdn*c3mu_dict['C721d'] + FAsn*c3mu_dict['C721s']),
            'cNR10n' : FGtilden * c3mu_dict['C73']\
                     -2*mN/DM_mass * (FT0un*c3mu_dict['C710u'] + FT0dn*c3mu_dict['C710d'] + FT0sn*c3mu_dict['C710s']),
            'cNR11n' : - mN/DM_mass * (FSun*c3mu_dict['C76u'] + FSdn*c3mu_dict['C76d'] + FSsn*c3mu_dict['C76s'])\
                       - mN/DM_mass * FGn * c3mu_dict['C72']\
                       + 2*((FT0un-FT1un)*c3mu_dict['C710u'] + (FT0dn-FT1dn)*c3mu_dict['C710d'] + (FT0sn-FT1sn)*c3mu_dict['C710s'])\
                       - 2*mN * (  F1un*(c3mu_dict['C716u']+c3mu_dict['C720u'])\
                                 + F1dn*(c3mu_dict['C716d']+c3mu_dict['C720d'])\
                                 + F1sn*(c3mu_dict['C716s']+c3mu_dict['C720s'])),
            'cNR12n' : -8*(FT0un*c3mu_dict['C710u'] + FT0dn*c3mu_dict['C710d'] + FT0sn*c3mu_dict['C710s']),
    
            'cNR13n' : mN/DM_mass * (FPun_pion*c3mu_dict['C78u'] + FPdn_pion*c3mu_dict['C78d'])\
                       + FPpun_pion*(c3mu_dict['C64u'] - np.sqrt(2)*GF*mu**2 / gs2_2GeV * c3mu_dict['C84u'])\
                       + FPpdn_pion*(c3mu_dict['C64d'] - np.sqrt(2)*GF*md**2 / gs2_2GeV * c3mu_dict['C84d'])\
                       + FPpun_pion*(np.sqrt(2)*GF/np.pi**2 * me**2 * np.log(2/MZ) * c3mu_dict['C64e'] * c3mu_dict['D62ue'])\
                       + FPpdn_pion*(np.sqrt(2)*GF/np.pi**2 * me**2 * np.log(2/MZ) * c3mu_dict['C64e'] * c3mu_dict['D62de'])\
                       + FPpun_pion*(np.sqrt(2)*GF/np.pi**2 * mmu**2 * np.log(2/MZ) * c3mu_dict['C64mu'] * c3mu_dict['D62umu'])\
                       + FPpdn_pion*(np.sqrt(2)*GF/np.pi**2 * mmu**2 * np.log(2/MZ) * c3mu_dict['C64mu'] * c3mu_dict['D62dmu'])\
                       + FPpun_pion*(np.sqrt(2)*GF/np.pi**2 * mtau**2 * np.log(2/MZ) * c3mu_dict['C64tau'] * c3mu_dict['D62utau'])\
                       + FPpdn_pion*(np.sqrt(2)*GF/np.pi**2 * mtau**2 * np.log(2/MZ) * c3mu_dict['C64tau'] * c3mu_dict['D62dtau']),
            'cNR14n' : mN/DM_mass * (FPun_eta*c3mu_dict['C78u'] + FPdn_eta*c3mu_dict['C78d'] + FPsn_eta*c3mu_dict['C78s'])\
                       + FPpun_eta*(c3mu_dict['C64u'] - np.sqrt(2)*GF*mu**2 / gs2_2GeV * c3mu_dict['C84u'])\
                       + FPpdn_eta*(c3mu_dict['C64d'] - np.sqrt(2)*GF*md**2 / gs2_2GeV * c3mu_dict['C84d'])\
                       + FPpsn_eta*(c3mu_dict['C64s'] - np.sqrt(2)*GF*ms**2 / gs2_2GeV * c3mu_dict['C84s'])\
                       + FPpun_eta*(np.sqrt(2)*GF/np.pi**2 * me**2 * np.log(2/MZ) * c3mu_dict['C64e'] * c3mu_dict['D62ue'])\
                       + FPpdn_eta*(np.sqrt(2)*GF/np.pi**2 * me**2 * np.log(2/MZ) * c3mu_dict['C64e'] * c3mu_dict['D62de'])\
                       + FPpsn_eta*(np.sqrt(2)*GF/np.pi**2 * me**2 * np.log(2/MZ) * c3mu_dict['C64e'] * c3mu_dict['D62se'])\
                       + FPpun_eta*(np.sqrt(2)*GF/np.pi**2 * mmu**2 * np.log(2/MZ) * c3mu_dict['C64mu'] * c3mu_dict['D62umu'])\
                       + FPpdn_eta*(np.sqrt(2)*GF/np.pi**2 * mmu**2 * np.log(2/MZ) * c3mu_dict['C64mu'] * c3mu_dict['D62dmu'])\
                       + FPpsn_eta*(np.sqrt(2)*GF/np.pi**2 * mmu**2 * np.log(2/MZ) * c3mu_dict['C64mu'] * c3mu_dict['D62smu'])\
                       + FPpun_eta*(np.sqrt(2)*GF/np.pi**2 * mtau**2 * np.log(2/MZ) * c3mu_dict['C64tau'] * c3mu_dict['D62utau'])\
                       + FPpdn_eta*(np.sqrt(2)*GF/np.pi**2 * mtau**2 * np.log(2/MZ) * c3mu_dict['C64tau'] * c3mu_dict['D62dtau'])\
                       + FPpsn_eta*(np.sqrt(2)*GF/np.pi**2 * mtau**2 * np.log(2/MZ) * c3mu_dict['C64tau'] * c3mu_dict['D62stau'])\
                       + 4*mN * (  FAun*(c3mu_dict['C718u']+c3mu_dict['C722u'])\
                                 + FAdn*(c3mu_dict['C718d']+c3mu_dict['C722d'])\
                                 + FAsn*(c3mu_dict['C718s']+c3mu_dict['C722s'])),
            'cNR15n' : mN/DM_mass * FGtilden_pion * c3mu_dict['C74'],
            'cNR16n' : mN/DM_mass * FGtilden_eta * c3mu_dict['C74'],
    
            'cNR17n' : FPun_pion*c3mu_dict['C77u'] + FPdn_pion*c3mu_dict['C77d'],
            'cNR18n' : FPun_eta*c3mu_dict['C77u'] + FPdn_eta*c3mu_dict['C77d'] + FPsn_eta*c3mu_dict['C77s'],
            'cNR19n' : FGtilden_pion * c3mu_dict['C73'],
            'cNR20n' : FGtilden_eta * c3mu_dict['C73'],
    
            'cNR21n' : 0,
            'cNR22n' : -mN**2 * (- 2*alpha/np.pi * ip.mun/mN * c3mu_dict['C51']),
            'cNR23n' : 0,

            'cNR100n' : (F1un*c3mu_dict['C719u'] + F1dn*c3mu_dict['C719d'] + F1sn*c3mu_dict['C719s'])/(2*DM_mass),
            'cNR104n' : 2*((F1un+F2un)*c3mu_dict['C719u'] + (F1dn+F2dn)*c3mu_dict['C719d'] + (F1sn+F2dn)*c3mu_dict['C719s'])/mN
            }

            if NLO:
                my_cNR_dict['cNR5p'] = - 2*mN * (F1un*c3mu_dict['C719u'] + F1dn*c3mu_dict['C719d'] + F1sn*c3mu_dict['C719s'])\
                                       + 2*((FT0up-FT1up)*c3mu_dict['C79u'] + (FT0dp-FT1dp)*c3mu_dict['C79d'] + (FT0sp-FT1sp)*c3mu_dict['C79s'])
                my_cNR_dict['cNR100p'] = - ((FT0up-FT1up)*c3mu_dict['C79u'] + (FT0dp-FT1dp)*c3mu_dict['C79d'] + (FT0sp-FT1sp)*c3mu_dict['C79s'])/(2*DM_mass*mN)
                my_cNR_dict['cNR5n'] = - 2*mN * (F1un*c3mu_dict['C719u'] + F1dn*c3mu_dict['C719d'] + F1sn*c3mu_dict['C719s'])\
                                       + 2*((FT0un-FT1un)*c3mu_dict['C79u'] + (FT0dn-FT1dn)*c3mu_dict['C79d'] + (FT0sn-FT1sn)*c3mu_dict['C79s'])
                my_cNR_dict['cNR100n'] = - ((FT0un-FT1un)*c3mu_dict['C79u'] + (FT0dn-FT1dn)*c3mu_dict['C79d'] + (FT0sn-FT1sn)*c3mu_dict['C79s'])/(2*DM_mass*mN)


        if self.DM_type == "M":
            my_cNR_dict = {
            'cNR1p' : FGp*c3mu_dict['C71']\
                      + FSup*c3mu_dict['C75u'] + FSdp*c3mu_dict['C75d'] + FSsp*c3mu_dict['C75s']\
                      + 2*DM_mass * (F1up*c3mu_dict['C715u'] + F1dp*c3mu_dict['C715d'] + F1sp*c3mu_dict['C715s']),
            'cNR2p' : 0,
            'cNR3p' : 0,
            'cNR4p' : - 4*(  FAup*(c3mu_dict['C64u'] - np.sqrt(2)*GF*mu**2 / gs2_2GeV * c3mu_dict['C84u'])\
                           + FAdp*(c3mu_dict['C64d'] - np.sqrt(2)*GF*md**2 / gs2_2GeV * c3mu_dict['C84d'])\
                           + FAsp*(c3mu_dict['C64s'] - np.sqrt(2)*GF*ms**2 / gs2_2GeV * c3mu_dict['C84s'])\
                           + FAup*(np.sqrt(2)*GF/np.pi**2 * me**2 * np.log(2/MZ) * c3mu_dict['C64e'] * c3mu_dict['D62ue'])\
                           + FAdp*(np.sqrt(2)*GF/np.pi**2 * me**2 * np.log(2/MZ) * c3mu_dict['C64e'] * c3mu_dict['D62de'])\
                           + FAsp*(np.sqrt(2)*GF/np.pi**2 * me**2 * np.log(2/MZ) * c3mu_dict['C64e'] * c3mu_dict['D62se'])\
                           + FAup*(np.sqrt(2)*GF/np.pi**2 * mmu**2 * np.log(2/MZ) * c3mu_dict['C64mu'] * c3mu_dict['D62umu'])\
                           + FAdp*(np.sqrt(2)*GF/np.pi**2 * mmu**2 * np.log(2/MZ) * c3mu_dict['C64mu'] * c3mu_dict['D62dmu'])\
                           + FAsp*(np.sqrt(2)*GF/np.pi**2 * mmu**2 * np.log(2/MZ) * c3mu_dict['C64mu'] * c3mu_dict['D62smu'])\
                           + FAup*(np.sqrt(2)*GF/np.pi**2 * mtau**2 * np.log(2/MZ) * c3mu_dict['C64tau'] * c3mu_dict['D62utau'])\
                           + FAdp*(np.sqrt(2)*GF/np.pi**2 * mtau**2 * np.log(2/MZ) * c3mu_dict['C64tau'] * c3mu_dict['D62dtau'])\
                           + FAsp*(np.sqrt(2)*GF/np.pi**2 * mtau**2 * np.log(2/MZ) * c3mu_dict['C64tau'] * c3mu_dict['D62stau'])),
            'cNR5p' : 0,
            'cNR6p' : mN/DM_mass * FGtildep * c3mu_dict['C74'],
            'cNR7p' : - 4*DM_mass * (FAup*c3mu_dict['C717u'] + FAdp*c3mu_dict['C717d'] + FAsp*c3mu_dict['C717s']),
            'cNR8p' : 2*(  F1up*(c3mu_dict['C62u'] - np.sqrt(2)*GF*mu**2 / gs2_2GeV * c3mu_dict['C82u'])\
                         + F1dp*(c3mu_dict['C62d'] - np.sqrt(2)*GF*md**2 / gs2_2GeV * c3mu_dict['C82d'])\
                         + F1up*(np.sqrt(2)*GF/np.pi**2 * me**2 * np.log(2/MZ) * c3mu_dict['C64e'] * c3mu_dict['D63eu'])\
                         + F1dp*(np.sqrt(2)*GF/np.pi**2 * me**2 * np.log(2/MZ) * c3mu_dict['C64e'] * c3mu_dict['D63ed'])\
                         + F1up*(np.sqrt(2)*GF/np.pi**2 * mmu**2 * np.log(2/MZ) * c3mu_dict['C64mu'] * c3mu_dict['D63muu'])\
                         + F1dp*(np.sqrt(2)*GF/np.pi**2 * mmu**2 * np.log(2/MZ) * c3mu_dict['C64mu'] * c3mu_dict['D63mud'])\
                         + F1up*(np.sqrt(2)*GF/np.pi**2 * mtau**2 * np.log(2/MZ) * c3mu_dict['C64tau'] * c3mu_dict['D63tauu'])\
                         + F1dp*(np.sqrt(2)*GF/np.pi**2 * mtau**2 * np.log(2/MZ) * c3mu_dict['C64tau'] * c3mu_dict['D63taud'])),
            'cNR9p' : 2*(  (F1up+F2up)*(c3mu_dict['C62u'] - np.sqrt(2)*GF*mu**2 / gs2_2GeV * c3mu_dict['C82u'])\
                         + (F1dp+F2dp)*(c3mu_dict['C62d'] - np.sqrt(2)*GF*md**2 / gs2_2GeV * c3mu_dict['C82d'])\
                         + (F1sp+F2sp)*(c3mu_dict['C62s'] - np.sqrt(2)*GF*ms**2 / gs2_2GeV * c3mu_dict['C82s'])\
                         + (F1up+F2up)*(np.sqrt(2)*GF/np.pi**2 * me**2 * np.log(2/MZ) * c3mu_dict['C64e'] * c3mu_dict['D63eu'])\
                         + (F1dp+F2dp)*(np.sqrt(2)*GF/np.pi**2 * me**2 * np.log(2/MZ) * c3mu_dict['C64e'] * c3mu_dict['D63ed'])\
                         + (F1sp+F2sp)*(np.sqrt(2)*GF/np.pi**2 * me**2 * np.log(2/MZ) * c3mu_dict['C64e'] * c3mu_dict['D63es'])\
                         + (F1up+F2up)*(np.sqrt(2)*GF/np.pi**2 * mmu**2 * np.log(2/MZ) * c3mu_dict['C64mu'] * c3mu_dict['D63muu'])\
                         + (F1dp+F2dp)*(np.sqrt(2)*GF/np.pi**2 * mmu**2 * np.log(2/MZ) * c3mu_dict['C64mu'] * c3mu_dict['D63mud'])\
                         + (F1sp+F2sp)*(np.sqrt(2)*GF/np.pi**2 * mmu**2 * np.log(2/MZ) * c3mu_dict['C64mu'] * c3mu_dict['D63mus'])\
                         + (F1up+F2up)*(np.sqrt(2)*GF/np.pi**2 * mtau**2 * np.log(2/MZ) * c3mu_dict['C64tau'] * c3mu_dict['D63tauu'])\
                         + (F1dp+F2dp)*(np.sqrt(2)*GF/np.pi**2 * mtau**2 * np.log(2/MZ) * c3mu_dict['C64tau'] * c3mu_dict['D63taud'])\
                         + (F1sp+F2sp)*(np.sqrt(2)*GF/np.pi**2 * mtau**2 * np.log(2/MZ) * c3mu_dict['C64tau'] * c3mu_dict['D63taus'])),
            'cNR10p' : FGtildep * c3mu_dict['C73'],
            'cNR11p' : - mN/DM_mass * (FSup*c3mu_dict['C76u'] + FSdp*c3mu_dict['C76d'] + FSsp*c3mu_dict['C76s'])\
                       - mN/DM_mass * FGp * c3mu_dict['C72']\
                       - 2*mN * (  F1up*c3mu_dict['C716u'] + F1dp*c3mu_dict['C716d'] + F1sp*c3mu_dict['C716s']),
            'cNR12p' : 0,
    
            'cNR13p' : mN/DM_mass * (FPup_pion*c3mu_dict['C78u'] + FPdp_pion*c3mu_dict['C78d'])\
                       + FPpup_pion*(c3mu_dict['C64u'] - np.sqrt(2)*GF*mu**2 / gs2_2GeV * c3mu_dict['C84u'])\
                       + FPpdp_pion*(c3mu_dict['C64d'] - np.sqrt(2)*GF*md**2 / gs2_2GeV * c3mu_dict['C84d'])\
                       + FPpup_pion*(np.sqrt(2)*GF/np.pi**2 * me**2 * np.log(2/MZ) * c3mu_dict['C64e'] * c3mu_dict['D62ue'])\
                       + FPpdp_pion*(np.sqrt(2)*GF/np.pi**2 * me**2 * np.log(2/MZ) * c3mu_dict['C64e'] * c3mu_dict['D62de'])\
                       + FPpup_pion*(np.sqrt(2)*GF/np.pi**2 * mmu**2 * np.log(2/MZ) * c3mu_dict['C64mu'] * c3mu_dict['D62umu'])\
                       + FPpdp_pion*(np.sqrt(2)*GF/np.pi**2 * mmu**2 * np.log(2/MZ) * c3mu_dict['C64mu'] * c3mu_dict['D62dmu'])\
                       + FPpup_pion*(np.sqrt(2)*GF/np.pi**2 * mtau**2 * np.log(2/MZ) * c3mu_dict['C64tau'] * c3mu_dict['D62utau'])\
                       + FPpdp_pion*(np.sqrt(2)*GF/np.pi**2 * mtau**2 * np.log(2/MZ) * c3mu_dict['C64tau'] * c3mu_dict['D62dtau']),
            'cNR14p' : mN/DM_mass * (FPup_eta*c3mu_dict['C78u'] + FPdp_eta*c3mu_dict['C78d'] + FPsp_eta*c3mu_dict['C78s'])\
                       + FPpup_eta*(c3mu_dict['C64u'] - np.sqrt(2)*GF*mu**2 / gs2_2GeV * c3mu_dict['C84u'])\
                       + FPpdp_eta*(c3mu_dict['C64d'] - np.sqrt(2)*GF*md**2 / gs2_2GeV * c3mu_dict['C84d'])\
                       + FPpsp_eta*(c3mu_dict['C64s'] - np.sqrt(2)*GF*ms**2 / gs2_2GeV * c3mu_dict['C84s'])\
                       + FPpup_eta*(np.sqrt(2)*GF/np.pi**2 * me**2 * np.log(2/MZ) * c3mu_dict['C64e'] * c3mu_dict['D62ue'])\
                       + FPpdp_eta*(np.sqrt(2)*GF/np.pi**2 * me**2 * np.log(2/MZ) * c3mu_dict['C64e'] * c3mu_dict['D62de'])\
                       + FPpsp_eta*(np.sqrt(2)*GF/np.pi**2 * me**2 * np.log(2/MZ) * c3mu_dict['C64e'] * c3mu_dict['D62se'])\
                       + FPpup_eta*(np.sqrt(2)*GF/np.pi**2 * mmu**2 * np.log(2/MZ) * c3mu_dict['C64mu'] * c3mu_dict['D62umu'])\
                       + FPpdp_eta*(np.sqrt(2)*GF/np.pi**2 * mmu**2 * np.log(2/MZ) * c3mu_dict['C64mu'] * c3mu_dict['D62dmu'])\
                       + FPpsp_eta*(np.sqrt(2)*GF/np.pi**2 * mmu**2 * np.log(2/MZ) * c3mu_dict['C64mu'] * c3mu_dict['D62smu'])\
                       + FPpup_eta*(np.sqrt(2)*GF/np.pi**2 * mtau**2 * np.log(2/MZ) * c3mu_dict['C64tau'] * c3mu_dict['D62utau'])\
                       + FPpdp_eta*(np.sqrt(2)*GF/np.pi**2 * mtau**2 * np.log(2/MZ) * c3mu_dict['C64tau'] * c3mu_dict['D62dtau'])\
                       + FPpsp_eta*(np.sqrt(2)*GF/np.pi**2 * mtau**2 * np.log(2/MZ) * c3mu_dict['C64tau'] * c3mu_dict['D62stau'])\
                       + 4*mN * (FAup*c3mu_dict['C718u'] + FAdp*c3mu_dict['C718d'] + FAsp*c3mu_dict['C718s']),
            'cNR15p' : mN/DM_mass * FGtildep_pion * c3mu_dict['C74'],
            'cNR16p' : mN/DM_mass * FGtildep_eta * c3mu_dict['C74'],
    
            'cNR17p' : FPup_pion*c3mu_dict['C77u'] + FPdp_pion*c3mu_dict['C77d'],
            'cNR18p' : FPup_eta*c3mu_dict['C77u'] + FPdp_eta*c3mu_dict['C77d'] + FPsp_eta*c3mu_dict['C77s'],
            'cNR19p' : FGtildep_pion * c3mu_dict['C73'],
            'cNR20p' : FGtildep_eta * c3mu_dict['C73'],
    
            'cNR21p' : 0,
            'cNR22p' : 0,
            'cNR23p' : 0,

            'cNR100p' : 0,
            'cNR104p' : 0,




            'cNR1n' :   FGn*c3mu_dict['C71']\
                      + FSun*c3mu_dict['C75u'] + FSdn*c3mu_dict['C75d'] + FSsn*c3mu_dict['C75s']\
                      + 2*DM_mass * (F1un*c3mu_dict['C715u'] + F1dn*c3mu_dict['C715d'] + F1sn*c3mu_dict['C715s']),
            'cNR2n' : 0,
            'cNR3n' : 0,
            'cNR4n' : - 4*(  FAun*(c3mu_dict['C64u'] - np.sqrt(2)*GF*mu**2 / gs2_2GeV * c3mu_dict['C84u'])\
                           + FAdn*(c3mu_dict['C64d'] - np.sqrt(2)*GF*md**2 / gs2_2GeV * c3mu_dict['C84d'])\
                           + FAsn*(c3mu_dict['C64s'] - np.sqrt(2)*GF*ms**2 / gs2_2GeV * c3mu_dict['C84s'])\
                           + FAun*(np.sqrt(2)*GF/np.pi**2 * me**2 * np.log(2/MZ) * c3mu_dict['C64e'] * c3mu_dict['D62ue'])\
                           + FAdn*(np.sqrt(2)*GF/np.pi**2 * me**2 * np.log(2/MZ) * c3mu_dict['C64e'] * c3mu_dict['D62de'])\
                           + FAsn*(np.sqrt(2)*GF/np.pi**2 * me**2 * np.log(2/MZ) * c3mu_dict['C64e'] * c3mu_dict['D62se'])\
                           + FAun*(np.sqrt(2)*GF/np.pi**2 * mmu**2 * np.log(2/MZ) * c3mu_dict['C64mu'] * c3mu_dict['D62umu'])\
                           + FAdn*(np.sqrt(2)*GF/np.pi**2 * mmu**2 * np.log(2/MZ) * c3mu_dict['C64mu'] * c3mu_dict['D62dmu'])\
                           + FAsn*(np.sqrt(2)*GF/np.pi**2 * mmu**2 * np.log(2/MZ) * c3mu_dict['C64mu'] * c3mu_dict['D62smu'])\
                           + FAun*(np.sqrt(2)*GF/np.pi**2 * mtau**2 * np.log(2/MZ) * c3mu_dict['C64tau'] * c3mu_dict['D62utau'])\
                           + FAdn*(np.sqrt(2)*GF/np.pi**2 * mtau**2 * np.log(2/MZ) * c3mu_dict['C64tau'] * c3mu_dict['D62dtau'])\
                           + FAsn*(np.sqrt(2)*GF/np.pi**2 * mtau**2 * np.log(2/MZ) * c3mu_dict['C64tau'] * c3mu_dict['D62stau'])),
            'cNR5n' : 0,
            'cNR6n' : mN/DM_mass * FGtilden * c3mu_dict['C74'],
            'cNR7n' : - 4*DM_mass * (FAun*c3mu_dict['C717u'] + FAdn*c3mu_dict['C717d'] + FAsn*c3mu_dict['C717s']),
            'cNR8n' : 2*(  F1un*(c3mu_dict['C62u'] - np.sqrt(2)*GF*mu**2 / gs2_2GeV * c3mu_dict['C82u'])\
                         + F1dn*(c3mu_dict['C62d'] - np.sqrt(2)*GF*md**2 / gs2_2GeV * c3mu_dict['C82d'])\
                         + F1un*(np.sqrt(2)*GF/np.pi**2 * me**2 * np.log(2/MZ) * c3mu_dict['C64e'] * c3mu_dict['D63eu'])\
                         + F1dn*(np.sqrt(2)*GF/np.pi**2 * me**2 * np.log(2/MZ) * c3mu_dict['C64e'] * c3mu_dict['D63ed'])\
                         + F1un*(np.sqrt(2)*GF/np.pi**2 * mmu**2 * np.log(2/MZ) * c3mu_dict['C64mu'] * c3mu_dict['D63muu'])\
                         + F1dn*(np.sqrt(2)*GF/np.pi**2 * mmu**2 * np.log(2/MZ) * c3mu_dict['C64mu'] * c3mu_dict['D63mud'])\
                         + F1un*(np.sqrt(2)*GF/np.pi**2 * mtau**2 * np.log(2/MZ) * c3mu_dict['C64tau'] * c3mu_dict['D63tauu'])\
                         + F1dn*(np.sqrt(2)*GF/np.pi**2 * mtau**2 * np.log(2/MZ) * c3mu_dict['C64tau'] * c3mu_dict['D63taud'])),
            'cNR9n' : 2*(  (F1un+F2un)*(c3mu_dict['C62u'] - np.sqrt(2)*GF*mu**2 / gs2_2GeV * c3mu_dict['C82u'])\
                         + (F1dn+F2dn)*(c3mu_dict['C62d'] - np.sqrt(2)*GF*md**2 / gs2_2GeV * c3mu_dict['C82d'])\
                         + (F1sn+F2sn)*(c3mu_dict['C62s'] - np.sqrt(2)*GF*ms**2 / gs2_2GeV * c3mu_dict['C82s'])\
                         + (F1un+F2un)*(np.sqrt(2)*GF/np.pi**2 * me**2 * np.log(2/MZ) * c3mu_dict['C64e'] * c3mu_dict['D63eu'])\
                         + (F1dn+F2dn)*(np.sqrt(2)*GF/np.pi**2 * me**2 * np.log(2/MZ) * c3mu_dict['C64e'] * c3mu_dict['D63ed'])\
                         + (F1sn+F2sn)*(np.sqrt(2)*GF/np.pi**2 * me**2 * np.log(2/MZ) * c3mu_dict['C64e'] * c3mu_dict['D63es'])\
                         + (F1un+F2un)*(np.sqrt(2)*GF/np.pi**2 * mmu**2 * np.log(2/MZ) * c3mu_dict['C64mu'] * c3mu_dict['D63muu'])\
                         + (F1dn+F2dn)*(np.sqrt(2)*GF/np.pi**2 * mmu**2 * np.log(2/MZ) * c3mu_dict['C64mu'] * c3mu_dict['D63mud'])\
                         + (F1sn+F2sn)*(np.sqrt(2)*GF/np.pi**2 * mmu**2 * np.log(2/MZ) * c3mu_dict['C64mu'] * c3mu_dict['D63mus'])\
                         + (F1un+F2up)*(np.sqrt(2)*GF/np.pi**2 * mtau**2 * np.log(2/MZ) * c3mu_dict['C64tau'] * c3mu_dict['D63tauu'])\
                         + (F1dn+F2dp)*(np.sqrt(2)*GF/np.pi**2 * mtau**2 * np.log(2/MZ) * c3mu_dict['C64tau'] * c3mu_dict['D63taud'])\
                         + (F1sp+F2sp)*(np.sqrt(2)*GF/np.pi**2 * mtau**2 * np.log(2/MZ) * c3mu_dict['C64tau'] * c3mu_dict['D63taus'])),
            'cNR10n' : FGtilden * c3mu_dict['C73'],
            'cNR11n' : - mN/DM_mass * (FSun*c3mu_dict['C76u'] + FSdn*c3mu_dict['C76d'] + FSsn*c3mu_dict['C76s'])\
                       - mN/DM_mass * FGn * c3mu_dict['C72']\
                       - 2*mN * (  F1un*c3mu_dict['C716u'] + F1dn*c3mu_dict['C716d'] + F1sn*c3mu_dict['C716s']),
            'cNR12n' : 0,
    
            'cNR13n' : mN/DM_mass * (FPun_pion*c3mu_dict['C78u'] + FPdn_pion*c3mu_dict['C78d'])\
                       + FPpun_pion*(c3mu_dict['C64u'] - np.sqrt(2)*GF*mu**2 / gs2_2GeV * c3mu_dict['C84u'])\
                       + FPpdn_pion*(c3mu_dict['C64d'] - np.sqrt(2)*GF*md**2 / gs2_2GeV * c3mu_dict['C84d'])\
                       + FPpun_pion*(np.sqrt(2)*GF/np.pi**2 * me**2 * np.log(2/MZ) * c3mu_dict['C64e'] * c3mu_dict['D62ue'])\
                       + FPpdn_pion*(np.sqrt(2)*GF/np.pi**2 * me**2 * np.log(2/MZ) * c3mu_dict['C64e'] * c3mu_dict['D62de'])\
                       + FPpun_pion*(np.sqrt(2)*GF/np.pi**2 * mmu**2 * np.log(2/MZ) * c3mu_dict['C64mu'] * c3mu_dict['D62umu'])\
                       + FPpdn_pion*(np.sqrt(2)*GF/np.pi**2 * mmu**2 * np.log(2/MZ) * c3mu_dict['C64mu'] * c3mu_dict['D62dmu'])\
                       + FPpun_pion*(np.sqrt(2)*GF/np.pi**2 * mtau**2 * np.log(2/MZ) * c3mu_dict['C64tau'] * c3mu_dict['D62utau'])\
                       + FPpdn_pion*(np.sqrt(2)*GF/np.pi**2 * mtau**2 * np.log(2/MZ) * c3mu_dict['C64tau'] * c3mu_dict['D62dtau']),
            'cNR14n' : mN/DM_mass * (FPun_eta*c3mu_dict['C78u'] + FPdn_eta*c3mu_dict['C78d'] + FPsn_eta*c3mu_dict['C78s'])\
                       + FPpun_eta*(c3mu_dict['C64u'] - np.sqrt(2)*GF*mu**2 / gs2_2GeV * c3mu_dict['C84u'])\
                       + FPpdn_eta*(c3mu_dict['C64d'] - np.sqrt(2)*GF*md**2 / gs2_2GeV * c3mu_dict['C84d'])\
                       + FPpsn_eta*(c3mu_dict['C64s'] - np.sqrt(2)*GF*ms**2 / gs2_2GeV * c3mu_dict['C84s'])\
                       + FPpun_eta*(np.sqrt(2)*GF/np.pi**2 * me**2 * np.log(2/MZ) * c3mu_dict['C64e'] * c3mu_dict['D62ue'])\
                       + FPpdn_eta*(np.sqrt(2)*GF/np.pi**2 * me**2 * np.log(2/MZ) * c3mu_dict['C64e'] * c3mu_dict['D62de'])\
                       + FPpsn_eta*(np.sqrt(2)*GF/np.pi**2 * me**2 * np.log(2/MZ) * c3mu_dict['C64e'] * c3mu_dict['D62se'])\
                       + FPpun_eta*(np.sqrt(2)*GF/np.pi**2 * mmu**2 * np.log(2/MZ) * c3mu_dict['C64mu'] * c3mu_dict['D62umu'])\
                       + FPpdn_eta*(np.sqrt(2)*GF/np.pi**2 * mmu**2 * np.log(2/MZ) * c3mu_dict['C64mu'] * c3mu_dict['D62dmu'])\
                       + FPpsn_eta*(np.sqrt(2)*GF/np.pi**2 * mmu**2 * np.log(2/MZ) * c3mu_dict['C64mu'] * c3mu_dict['D62smu'])\
                       + FPpun_eta*(np.sqrt(2)*GF/np.pi**2 * mtau**2 * np.log(2/MZ) * c3mu_dict['C64tau'] * c3mu_dict['D62utau'])\
                       + FPpdn_eta*(np.sqrt(2)*GF/np.pi**2 * mtau**2 * np.log(2/MZ) * c3mu_dict['C64tau'] * c3mu_dict['D62dtau'])\
                       + FPpsn_eta*(np.sqrt(2)*GF/np.pi**2 * mtau**2 * np.log(2/MZ) * c3mu_dict['C64tau'] * c3mu_dict['D62stau'])\
                       + 4*mN * (FAun*c3mu_dict['C718u'] + FAdn*c3mu_dict['C718d'] + FAsn*c3mu_dict['C718s']),
            'cNR15n' : mN/DM_mass * FGtilden_pion * c3mu_dict['C74'],
            'cNR16n' : mN/DM_mass * FGtilden_eta * c3mu_dict['C74'],
    
            'cNR17n' : FPun_pion*c3mu_dict['C77u'] + FPdn_pion*c3mu_dict['C77d'],
            'cNR18n' : FPun_eta*c3mu_dict['C77u'] + FPdn_eta*c3mu_dict['C77d'] + FPsn_eta*c3mu_dict['C77s'],
            'cNR19n' : FGtilden_pion * c3mu_dict['C73'],
            'cNR20n' : FGtilden_eta * c3mu_dict['C73'],
    
            'cNR21n' : 0,
            'cNR22n' : 0,
            'cNR23n' : 0,

            'cNR100n' : 0,
            'cNR104n' : 0
            }


        if self.DM_type == "C":
            my_cNR_dict = {
            'cNR1p' :   2*DM_mass*(  F1up * (c3mu_dict['C61u'] - np.sqrt(2)*GF*mu**2 / gs2_2GeV * c3mu_dict['C81u'])\
                                   + F1dp * (c3mu_dict['C61d'] - np.sqrt(2)*GF*mu**2 / gs2_2GeV * c3mu_dict['C81d'])\
                                   + F1up*(np.sqrt(2)*GF/np.pi**2 * me**2 * np.log(2/MZ) * c3mu_dict['C62e'] * c3mu_dict['D63eu'])\
                                   + F1dp*(np.sqrt(2)*GF/np.pi**2 * me**2 * np.log(2/MZ) * c3mu_dict['C62e'] * c3mu_dict['D63ed'])\
                                   + F1up*(np.sqrt(2)*GF/np.pi**2 * mmu**2 * np.log(2/MZ) * c3mu_dict['C62mu'] * c3mu_dict['D63muu'])\
                                   + F1dp*(np.sqrt(2)*GF/np.pi**2 * mmu**2 * np.log(2/MZ) * c3mu_dict['C62mu'] * c3mu_dict['D63mud'])\
                                   + F1up*(np.sqrt(2)*GF/np.pi**2 * mtau**2 * np.log(2/MZ) * c3mu_dict['C62tau'] * c3mu_dict['D63tauu'])\
                                   + F1dp*(np.sqrt(2)*GF/np.pi**2 * mtau**2 * np.log(2/MZ) * c3mu_dict['C62tau'] * c3mu_dict['D63taud']))\
                       + FGp*c3mu_dict['C65']\
                      + FSup*c3mu_dict['C63u'] + FSdp*c3mu_dict['C63d'] + FSsp*c3mu_dict['C63s'],
            'cNR2p' : 0,
            'cNR3p' : 0,
            'cNR4p' : 0,
            'cNR5p' : 0,
            'cNR6p' : 0,
            'cNR7p' : -4*DM_mass*(  FAup * (c3mu_dict['C62u'] - np.sqrt(2)*GF*mu**2 / gs2_2GeV * c3mu_dict['C82u'])\
                                  + FAdp * (c3mu_dict['C62d'] - np.sqrt(2)*GF*mu**2 / gs2_2GeV * c3mu_dict['C82d'])\
                                  + FAsp * (c3mu_dict['C62s'] - np.sqrt(2)*GF*mu**2 / gs2_2GeV * c3mu_dict['C82s'])\
                                  + FAup*(np.sqrt(2)*GF/np.pi**2 * me**2 * np.log(2/MZ) * c3mu_dict['C62e'] * c3mu_dict['D62ue'])\
                                  + FAdp*(np.sqrt(2)*GF/np.pi**2 * me**2 * np.log(2/MZ) * c3mu_dict['C62e'] * c3mu_dict['D62de'])\
                                  + FAsp*(np.sqrt(2)*GF/np.pi**2 * me**2 * np.log(2/MZ) * c3mu_dict['C62e'] * c3mu_dict['D62se'])\
                                  + FAup*(np.sqrt(2)*GF/np.pi**2 * mmu**2 * np.log(2/MZ) * c3mu_dict['C62mu'] * c3mu_dict['D62umu'])\
                                  + FAdp*(np.sqrt(2)*GF/np.pi**2 * mmu**2 * np.log(2/MZ) * c3mu_dict['C62mu'] * c3mu_dict['D62dmu'])\
                                  + FAsp*(np.sqrt(2)*GF/np.pi**2 * mmu**2 * np.log(2/MZ) * c3mu_dict['C62mu'] * c3mu_dict['D62smu'])\
                                  + FAup*(np.sqrt(2)*GF/np.pi**2 * mtau**2 * np.log(2/MZ) * c3mu_dict['C62tau'] * c3mu_dict['D62utau'])\
                                  + FAdp*(np.sqrt(2)*GF/np.pi**2 * mtau**2 * np.log(2/MZ) * c3mu_dict['C62tau'] * c3mu_dict['D62dtau'])\
                                  + FAsp*(np.sqrt(2)*GF/np.pi**2 * mtau**2 * np.log(2/MZ) * c3mu_dict['C62tau'] * c3mu_dict['D62stau'])),
            'cNR8p' : 0,
            'cNR9p' : 0,
            'cNR10p' : FGtildep * c3mu_dict['C66'],
            'cNR11p' : 0,
            'cNR12p' : 0,

            'cNR13p' : 0,
            'cNR14p' : 0,
            'cNR15p' : 0,
            'cNR16p' : 0,
    
            'cNR17p' : FPup_pion*c3mu_dict['C64u'] + FPdp_pion*c3mu_dict['C64d'],
            'cNR18p' : FPup_eta*c3mu_dict['C64u'] + FPdp_eta*c3mu_dict['C64d'] + FPsp_eta*c3mu_dict['C64s'],
            'cNR19p' : FGtildep_pion * c3mu_dict['C66'],
            'cNR20p' : FGtildep_eta * c3mu_dict['C66'],
    
            'cNR21p' : 0,
            'cNR22p' : 0,
            'cNR23p' : 0,

            'cNR100p' : 0,
            'cNR104p' : 0,




            'cNR1n' :   2*DM_mass*(  F1un * (c3mu_dict['C61u'] - np.sqrt(2)*GF*mu**2 / gs2_2GeV * c3mu_dict['C81u'])\
                                   + F1dn * (c3mu_dict['C61d'] - np.sqrt(2)*GF*mu**2 / gs2_2GeV * c3mu_dict['C81d'])\
                                   + F1un*(np.sqrt(2)*GF/np.pi**2 * me**2 * np.log(2/MZ) * c3mu_dict['C62e'] * c3mu_dict['D63eu'])\
                                   + F1dn*(np.sqrt(2)*GF/np.pi**2 * me**2 * np.log(2/MZ) * c3mu_dict['C62e'] * c3mu_dict['D63ed'])\
                                   + F1un*(np.sqrt(2)*GF/np.pi**2 * mmu**2 * np.log(2/MZ) * c3mu_dict['C62mu'] * c3mu_dict['D63muu'])\
                                   + F1dn*(np.sqrt(2)*GF/np.pi**2 * mmu**2 * np.log(2/MZ) * c3mu_dict['C62mu'] * c3mu_dict['D63mud'])\
                                   + F1un*(np.sqrt(2)*GF/np.pi**2 * mtau**2 * np.log(2/MZ) * c3mu_dict['C62tau'] * c3mu_dict['D63tauu'])\
                                   + F1dn*(np.sqrt(2)*GF/np.pi**2 * mtau**2 * np.log(2/MZ) * c3mu_dict['C62tau'] * c3mu_dict['D63taud']))\
                      + FGn*c3mu_dict['C65']\
                      + FSun*c3mu_dict['C63u'] + FSdn*c3mu_dict['C63d'] + FSsn*c3mu_dict['C63s'],
            'cNR2n' : 0,
            'cNR3n' : 0,
            'cNR4n' : 0,
            'cNR5n' : 0,
            'cNR6n' : 0,
            'cNR7n' : -4*DM_mass*(  FAun * (c3mu_dict['C62u'] - np.sqrt(2)*GF*mu**2 / gs2_2GeV * c3mu_dict['C82u'])\
                                  + FAdn * (c3mu_dict['C62d'] - np.sqrt(2)*GF*mu**2 / gs2_2GeV * c3mu_dict['C82d'])\
                                  + FAsn * (c3mu_dict['C62s'] - np.sqrt(2)*GF*mu**2 / gs2_2GeV * c3mu_dict['C82s'])\
                                  + FAun*(np.sqrt(2)*GF/np.pi**2 * me**2 * np.log(2/MZ) * c3mu_dict['C62e'] * c3mu_dict['D62ue'])\
                                  + FAdn*(np.sqrt(2)*GF/np.pi**2 * me**2 * np.log(2/MZ) * c3mu_dict['C62e'] * c3mu_dict['D62de'])\
                                  + FAsn*(np.sqrt(2)*GF/np.pi**2 * me**2 * np.log(2/MZ) * c3mu_dict['C62e'] * c3mu_dict['D62se'])\
                                  + FAun*(np.sqrt(2)*GF/np.pi**2 * mmu**2 * np.log(2/MZ) * c3mu_dict['C62mu'] * c3mu_dict['D62umu'])\
                                  + FAdn*(np.sqrt(2)*GF/np.pi**2 * mmu**2 * np.log(2/MZ) * c3mu_dict['C62mu'] * c3mu_dict['D62dmu'])\
                                  + FAsn*(np.sqrt(2)*GF/np.pi**2 * mmu**2 * np.log(2/MZ) * c3mu_dict['C62mu'] * c3mu_dict['D62smu'])\
                                  + FAun*(np.sqrt(2)*GF/np.pi**2 * mtau**2 * np.log(2/MZ) * c3mu_dict['C62tau'] * c3mu_dict['D62utau'])\
                                  + FAdn*(np.sqrt(2)*GF/np.pi**2 * mtau**2 * np.log(2/MZ) * c3mu_dict['C62tau'] * c3mu_dict['D62dtau'])\
                                  + FAsn*(np.sqrt(2)*GF/np.pi**2 * mtau**2 * np.log(2/MZ) * c3mu_dict['C62tau'] * c3mu_dict['D62stau'])),
            'cNR8n' : 0,
            'cNR9n' : 0,
            'cNR10n' : FGtilden * c3mu_dict['C66'],
            'cNR11n' : 0,
            'cNR12n' : 0,

            'cNR13n' : 0,
            'cNR14n' : 0,
            'cNR15n' : 0,
            'cNR16n' : 0,
    
            'cNR17n' : FPun_pion*c3mu_dict['C64u'] + FPdn_pion*c3mu_dict['C64d'],
            'cNR18n' : FPun_eta*c3mu_dict['C64u'] + FPdn_eta*c3mu_dict['C64d'] + FPsn_eta*c3mu_dict['C64s'],
            'cNR19n' : FGtilden_pion * c3mu_dict['C66'],
            'cNR20n' : FGtilden_eta * c3mu_dict['C66'],
    
            'cNR21n' : 0,
            'cNR22n' : 0,
            'cNR23n' : 0,

            'cNR100n' : 0,
            'cNR104n' : 0
            }


        if self.DM_type == "R":
            my_cNR_dict = {
            'cNR1p' : FSup*c3mu_dict['C63u'] + FSdp*c3mu_dict['C63d'] + FSsp*c3mu_dict['C63s'] + FGp*c3mu_dict['C65'],
            'cNR2p' : 0,
            'cNR3p' : 0,
            'cNR4p' : 0,
            'cNR5p' : 0,
            'cNR6p' : 0,
            'cNR7p' : 0,
            'cNR8p' : 0,
            'cNR9p' : 0,
            'cNR10p' : FGtildep * c3mu_dict['C66'],
            'cNR11p' : 0,
            'cNR12p' : 0,

            'cNR13p' : 0,
            'cNR14p' : 0,
            'cNR15p' : 0,
            'cNR16p' : 0,
    
            'cNR17p' : FPup_pion*c3mu_dict['C64u'] + FPdp_pion*c3mu_dict['C64d'],
            'cNR18p' : FPup_eta*c3mu_dict['C64u'] + FPdp_eta*c3mu_dict['C64d'] + FPsp_eta*c3mu_dict['C64s'],
            'cNR19p' : FGtildep_pion * c3mu_dict['C66'],
            'cNR20p' : FGtildep_eta * c3mu_dict['C66'],
    
            'cNR21p' : 0,
            'cNR22p' : 0,
            'cNR23p' : 0,

            'cNR100p' : 0,
            'cNR104p' : 0,




            'cNR1n' : FSun*c3mu_dict['C63u'] + FSdn*c3mu_dict['C63d'] + FSsn*c3mu_dict['C63s'] + FGn*c3mu_dict['C65'],
            'cNR2n' : 0,
            'cNR3n' : 0,
            'cNR4n' : 0,
            'cNR5n' : 0,
            'cNR6n' : 0,
            'cNR7n' : 0,
            'cNR8n' : 0,
            'cNR9n' : 0,
            'cNR10n' : FGtilden * c3mu_dict['C66'],
            'cNR11n' : 0,
            'cNR12n' : 0,

            'cNR13n' : 0,
            'cNR14n' : 0,
            'cNR15n' : 0,
            'cNR16n' : 0,
    
            'cNR17n' : FPun_pion*c3mu_dict['C64u'] + FPdn_pion*c3mu_dict['C64d'],
            'cNR18n' : FPun_eta*c3mu_dict['C64u'] + FPdn_eta*c3mu_dict['C64d'] + FPsn_eta*c3mu_dict['C64s'],
            'cNR19n' : FGtilden_pion * c3mu_dict['C66'],
            'cNR20n' : FGtilden_eta * c3mu_dict['C66'],
    
            'cNR21n' : 0,
            'cNR22n' : 0,
            'cNR23n' : 0,

            'cNR100n' : 0,
            'cNR104n' : 0
            }


        return my_cNR_dict


    def cNR(self, DM_mass, q, RGE=None, NLO=None):
        """ The operator coefficients of O_1^N -- O_12^N as in 1308.6288 -- multiply by propagators and sum up contributions 

        DM_mass is the DM mass in GeV

        RGE is an optional argument to turn RGE running on (True) or off (False). (Default True)

        If NLO is set to True, the coherently enhanced NLO terms for Q_9^(7) are added. (Default False)

        Returns a dictionary of coefficients for the NR Lagrangian, 
        cNR1 -- cNR12, as in 1308.6288

        The possible names are

        ['cNR1p', 'cNR1n', 'cNR2p', 'cNR2n', 'cNR3p', 'cNR3n', 'cNR4p', 'cNR4n', 'cNR5p', 'cNR5n',
         'cNR6p', 'cNR6n', 'cNR7p', 'cNR7n', 'cNR8p', 'cNR8n', 'cNR9p', 'cNR9n', 'cNR10p', 'cNR10n',
         'cNR11p', 'cNR11n', 'cNR12p', 'cNR12n']
        """
        if RGE is None:
            RGE = True
        if NLO is None:
            NLO = False

        ip = Num_input()
        meta = ip.meta
        mpi = ip.mpi0

        qsq = q**2

        # The traditional coefficients, where different from above
        cNR_dict = {}
        my_cNR = self._my_cNR(DM_mass, RGE, NLO)

        # Add meson- / photon-pole contributions
        cNR_dict['cNR1p'] = my_cNR['cNR1p'] + qsq * my_cNR['cNR100p']
        cNR_dict['cNR2p'] = my_cNR['cNR2p']
        cNR_dict['cNR3p'] = my_cNR['cNR3p']
        cNR_dict['cNR4p'] = my_cNR['cNR4p'] + qsq * my_cNR['cNR104p']
        cNR_dict['cNR5p'] = my_cNR['cNR5p'] + 1/qsq * my_cNR['cNR21p']
        cNR_dict['cNR6p'] = my_cNR['cNR6p']\
                            + 1/(mpi**2 + qsq) * my_cNR['cNR13p']\
                            + 1/(meta**2 + qsq) * my_cNR['cNR14p']\
                            + qsq/(mpi**2 + qsq) * my_cNR['cNR15p']\
                            + qsq/(meta**2 + qsq) * my_cNR['cNR16p']\
                            + 1/qsq * my_cNR['cNR22p']
        cNR_dict['cNR7p'] = my_cNR['cNR7p']
        cNR_dict['cNR8p'] = my_cNR['cNR8p']
        cNR_dict['cNR9p'] = my_cNR['cNR9p']
        cNR_dict['cNR10p'] = my_cNR['cNR10p']\
                             + 1/(mpi**2 + qsq) * my_cNR['cNR17p']\
                             + 1/(meta**2 + qsq) * my_cNR['cNR18p']\
                             + qsq/(mpi**2 + qsq) * my_cNR['cNR19p']\
                             + qsq/(meta**2 + qsq) * my_cNR['cNR20p']
        cNR_dict['cNR11p'] = my_cNR['cNR11p'] + 1/qsq * my_cNR['cNR23p']
        cNR_dict['cNR12p'] = my_cNR['cNR12p']

        cNR_dict['cNR1n'] = my_cNR['cNR1n'] + qsq * my_cNR['cNR100n']
        cNR_dict['cNR2n'] = my_cNR['cNR2n']
        cNR_dict['cNR3n'] = my_cNR['cNR3n']
        cNR_dict['cNR4n'] = my_cNR['cNR4n'] + qsq * my_cNR['cNR104n']
        cNR_dict['cNR5n'] = my_cNR['cNR5n'] + 1/qsq * my_cNR['cNR21n']
        cNR_dict['cNR6n'] = my_cNR['cNR6n']\
                            + 1/(mpi**2 + qsq) * my_cNR['cNR13n']\
                            + 1/(meta**2 + qsq) * my_cNR['cNR14n']\
                            + qsq/(mpi**2 + qsq) * my_cNR['cNR15n']\
                            + qsq/(meta**2 + qsq) * my_cNR['cNR16n']\
                            + 1/qsq * my_cNR['cNR22n']
        cNR_dict['cNR7n'] = my_cNR['cNR7n']
        cNR_dict['cNR8n'] = my_cNR['cNR8n']
        cNR_dict['cNR9n'] = my_cNR['cNR9n']
        cNR_dict['cNR10n'] = my_cNR['cNR10n']\
                             + 1/(mpi**2 + qsq) * my_cNR['cNR17n']\
                             + 1/(meta**2 + qsq) * my_cNR['cNR18n']\
                             + qsq/(mpi**2 + qsq) * my_cNR['cNR19n']\
                             + qsq/(meta**2 + qsq) * my_cNR['cNR20n']
        cNR_dict['cNR11n'] = my_cNR['cNR11n'] + 1/qsq * my_cNR['cNR23n']
        cNR_dict['cNR12n'] = my_cNR['cNR12n']

        return cNR_dict


    def write_mma(self, DM_mass, q, RGE=None, NLO=None, path=None, filename=None):
        """ Write a text file with the NR coefficients that can be read into DMFormFactor 

        The order is {cNR1p, cNR2p, ... , cNR1n, cNR1n, ... }

        Mandatory arguments are the DM mass DM_mass (in GeV) and the momentum transfer q (in GeV) 

        <path> should be a string with the path (including the trailing "/") where the file should be saved
        (default is './')

        <filename> is the filename (default 'cNR.m')
        """
        if RGE is None:
            RGE=True
        if NLO is None:
            NLO=False
        if path is None:
            path = './'
        assert type(path) is str
        if path.endswith('/'):
            pass
        else:
            path += '/'
        if filename is None:
            filename = 'cNR.m'

        val = self.cNR(DM_mass, q, RGE, NLO)
        self.cNR_list_mma = '{' + str(val['cNR1p']) + ', '\
                            + str(val['cNR2p']) + ', '\
                            + str(val['cNR3p']) + ', '\
                            + str(val['cNR4p']) + ', '\
                            + str(val['cNR5p']) + ', '\
                            + str(val['cNR6p']) + ', '\
                            + str(val['cNR7p']) + ', '\
                            + str(val['cNR8p']) + ', '\
                            + str(val['cNR9p']) + ', '\
                            + str(val['cNR10p']) + ', '\
                            + str(val['cNR11p']) + ', '\
                            + str(val['cNR12p']) + ', '\
                            + str(val['cNR1n']) + ', '\
                            + str(val['cNR2n']) + ', '\
                            + str(val['cNR3n']) + ', '\
                            + str(val['cNR4n']) + ', '\
                            + str(val['cNR5n']) + ', '\
                            + str(val['cNR6n']) + ', '\
                            + str(val['cNR7n']) + ', '\
                            + str(val['cNR8n']) + ', '\
                            + str(val['cNR9n']) + ', '\
                            + str(val['cNR10n']) + ', '\
                            + str(val['cNR11n']) + ', '\
                            + str(val['cNR12n']) + '}' + '\n'

        output_file = str(os.path.expanduser(path)) + filename

        with open(output_file,'w') as f:
            f.write(self.cNR_list_mma)



class WC_4f(object):
    def __init__(self, coeff_dict, DM_type=None):
        """ Class for Wilson coefficients in 4 flavor QCD x QED plus DM.

        The argument should be a dictionary for the initial conditions of the 2 + 28 + 4 + 42 + 4 + 56 + 6 = 142 
        dimension-five to dimension-eight four-flavor-QCD Wilson coefficients (for Dirac DM) of the form
        {'C51' : value, 'C52' : value, ...}. For other DM types there are less coefficients.
        An arbitrary number of them can be given; the default values are zero. 

        The second argument is the DM type; it can take the following values: 
            "D" (Dirac fermion; this is the default)
            "M" (Majorana fermion)
            "C" (Complex scalar)
            "R" (Real scalar)

        The possible name are (with an hopefully obvious notation):

        Dirac fermion:       'C51', 'C52', 'C61u', 'C61d', 'C61s', 'C61c', 'C61e', 'C61mu', 'C61tau', 
                             'C62u', 'C62d', 'C62s', 'C62c', 'C62e', 'C62mu', 'C62tau',
                             'C63u', 'C63d', 'C63s', 'C63c', 'C63e', 'C63mu', 'C63tau', 
                             'C64u', 'C64d', 'C64s', 'C64c', 'C64e', 'C64mu', 'C64tau',
                             'C71', 'C72', 'C73', 'C74',
                             'C75u', 'C75d', 'C75s', 'C75c', 'C75e', 'C75mu', 'C75tau', 
                             'C76u', 'C76d', 'C76s', 'C76c', 'C76e', 'C76mu', 'C76tau',
                             'C77u', 'C77d', 'C77s', 'C77c', 'C77e', 'C77mu', 'C77tau', 
                             'C78u', 'C78d', 'C78s', 'C78c', 'C78e', 'C78mu', 'C78tau',
                             'C79u', 'C79d', 'C79s', 'C79c', 'C79e', 'C79mu', 'C79tau', 
                             'C710u', 'C710d', 'C710s', 'C710c', 'C710e', 'C710mu', 'C710tau',
                             'C711', 'C712', 'C713', 'C714',
                             'C715u', 'C715d', 'C715s', 'C715c', 'C715e', 'C715mu', 'C715tau', 
                             'C716u', 'C716d', 'C716s', 'C716c', 'C716e', 'C716mu', 'C716tau',
                             'C717u', 'C717d', 'C717s', 'C717c', 'C717e', 'C717mu', 'C717tau', 
                             'C718u', 'C718d', 'C718s', 'C718c', 'C718e', 'C718mu', 'C718tau',
                             'C719u', 'C719d', 'C719s', 'C719c', 'C719e', 'C719mu', 'C719tau', 
                             'C720u', 'C720d', 'C720s', 'C720c', 'C720e', 'C720mu', 'C720tau', 
                             'C721u', 'C721d', 'C721s', 'C721c', 'C721e', 'C721mu', 'C721tau', 
                             'C722u', 'C722d', 'C722s', 'C722c', 'C722e', 'C722mu', 'C722tau' 
                             'C83u', 'C83d', 'C83s', 'C84u', 'C84d', 'C84s'


        Majorana fermion:    'C62u', 'C62d', 'C62s', 'C62c', 'C62e', 'C62mu', 'C62tau',
                             'C64u', 'C64d', 'C64s', 'C64c', 'C64e', 'C64mu', 'C64tau',
                             'C71', 'C72', 'C73', 'C74',
                             'C75u', 'C75d', 'C75s', 'C75c', 'C75e', 'C75mu', 'C75tau', 
                             'C76u', 'C76d', 'C76s', 'C76c', 'C76e', 'C76mu', 'C76tau',
                             'C77u', 'C77d', 'C77s', 'C77c', 'C77e', 'C77mu', 'C77tau', 
                             'C78u', 'C78d', 'C78s', 'C78c', 'C78e', 'C78mu', 'C78tau',
                             'C711', 'C712', 'C713', 'C714',
                             'C715u', 'C715d', 'C715s', 'C715c', 'C715e', 'C715mu', 'C715tau', 
                             'C716u', 'C716d', 'C716s', 'C716c', 'C716e', 'C716mu', 'C716tau',
                             'C717u', 'C717d', 'C717s', 'C717c', 'C717e', 'C717mu', 'C717tau', 
                             'C718u', 'C718d', 'C718s', 'C718c', 'C718e', 'C718mu', 'C718tau',

        Complex Scalar:      'C61u', 'C61d', 'C61s', 'C61c', 'C61e', 'C61mu', 'C61tau', 
                             'C62u', 'C62d', 'C62s', 'C62c', 'C62e', 'C62mu', 'C62tau',
                             'C65', 'C66',
                             'C63u', 'C63d', 'C63s', 'C63c', 'C63e', 'C63mu', 'C63tau', 
                             'C64u', 'C64d', 'C64s', 'C64c', 'C64e', 'C64mu', 'C64tau',
                             'C67', 'C68'

        Real Scalar:         'C65', 'C66'
                             'C63u', 'C63d', 'C63s', 'C63c', 'C63e', 'C63mu', 'C63tau', 
                             'C64u', 'C64d', 'C64s', 'C64c', 'C64e', 'C64mu', 'C64tau',
                             'C67', 'C68'


        (the notation corresponds to the numbering in 1707.06998).
        The Wilson coefficients should be specified in the MS-bar scheme at mb = 4.18 GeV.


        In order to calculate consistently to dim.8 in the EFT, we need also the dim.6 SM operators. 
        The following subset of 6*8 + 4*4 = 64 operators is sufficient for our purposes:

         'D61ud', 'D62ud', 'D63ud', 'D63du', 'D64ud', 'D65ud', 'D66ud', 'D66du', 
         'D61us', 'D62us', 'D63us', 'D63su', 'D64us', 'D65us', 'D66us', 'D66su', 
         'D61uc', 'D62uc', 'D63uc', 'D63cu', 'D64uc', 'D65uc', 'D66uc', 'D66cu', 
         'D61ds', 'D62ds', 'D63ds', 'D63sd', 'D64ds', 'D65ds', 'D66ds', 'D66sd', 
         'D61dc', 'D62dc', 'D63dc', 'D63cd', 'D64dc', 'D65dc', 'D66dc', 'D66cd', 
         'D61sc', 'D62sc', 'D63sc', 'D63cs', 'D64sc', 'D65sc', 'D66sc', 'D66cs', 
         'D61u', 'D62u', 'D63u', 'D64u', 
         'D61d', 'D62d', 'D63d', 'D64d', 
         'D61s', 'D62s', 'D63s', 'D64s', 
         'D61c', 'D62c', 'D63c', 'D64c' 

        The initial conditions at scale mb have to given; e.g. using WC_5f

        The class has four methods: 

        run
        ---
        Run the Wilson from mb(mb) to mu_low [GeV; default 2 GeV], with 4 active quark flavors

        match
        -----
        Match the Wilson coefficients from 4-flavor to 3-flavor QCD, at scale mu [GeV; default 2 GeV]

        cNR
        ---
        Calculate the cNR coefficients as defined in 1308.6288

        It has two mandatory arguments: The DM mass in GeV and the momentum transfer in GeV


        write_mma
        ---------
        Writes an output file that can be loaded into mathematica, 
        to be used in the DMFormFactor package [1308.6288].
        """
        if DM_type is None:
            DM_type = "D"
        self.DM_type = DM_type


        # First, we define a standard ordering for the Wilson coefficients, so that we can use arrays

        self.sm_name_list = ['D61ud', 'D62ud', 'D63ud', 'D63du', 'D64ud', 'D65ud', 'D66ud', 'D66du', 
                             'D61us', 'D62us', 'D63us', 'D63su', 'D64us', 'D65us', 'D66us', 'D66su', 
                             'D61uc', 'D62uc', 'D63uc', 'D63cu', 'D64uc', 'D65uc', 'D66uc', 'D66cu', 
                             'D61ds', 'D62ds', 'D63ds', 'D63sd', 'D64ds', 'D65ds', 'D66ds', 'D66sd', 
                             'D61dc', 'D62dc', 'D63dc', 'D63cd', 'D64dc', 'D65dc', 'D66dc', 'D66cd', 
                             'D61sc', 'D62sc', 'D63sc', 'D63cs', 'D64sc', 'D65sc', 'D66sc', 'D66cs', 
                             'D61u', 'D62u', 'D63u', 'D64u', 
                             'D61d', 'D62d', 'D63d', 'D64d', 
                             'D61s', 'D62s', 'D63s', 'D64s', 
                             'D61c', 'D62c', 'D63c', 'D64c']

        self.sm_lepton_name_list = ['D63eu', 'D63muu', 'D63tauu', 'D63ed', 'D63mud', 'D63taud', 'D63es', 'D63mus', 'D63taus',
                                    'D62ue', 'D62umu', 'D62utau', 'D62de', 'D62dmu', 'D62dtau', 'D62se', 'D62smu', 'D62stau']

        if self.DM_type == "D":
            self.wc_name_list = ['C51', 'C52', 'C61u', 'C61d', 'C61s', 'C61c', 'C61e', 'C61mu', 'C61tau', 
                                 'C62u', 'C62d', 'C62s', 'C62c', 'C62e', 'C62mu', 'C62tau',
                                 'C63u', 'C63d', 'C63s', 'C63c', 'C63e', 'C63mu', 'C63tau', 
                                 'C64u', 'C64d', 'C64s', 'C64c', 'C64e', 'C64mu', 'C64tau',
                                 'C71', 'C72', 'C73', 'C74',
                                 'C75u', 'C75d', 'C75s', 'C75c', 'C75e', 'C75mu', 'C75tau', 
                                 'C76u', 'C76d', 'C76s', 'C76c', 'C76e', 'C76mu', 'C76tau',
                                 'C77u', 'C77d', 'C77s', 'C77c', 'C77e', 'C77mu', 'C77tau', 
                                 'C78u', 'C78d', 'C78s', 'C78c', 'C78e', 'C78mu', 'C78tau',
                                 'C79u', 'C79d', 'C79s', 'C79c', 'C79e', 'C79mu', 'C79tau', 
                                 'C710u', 'C710d', 'C710s', 'C710c', 'C710e', 'C710mu', 'C710tau',
                                 'C711', 'C712', 'C713', 'C714',
                                 'C715u', 'C715d', 'C715s', 'C715c', 'C715e', 'C715mu', 'C715tau', 
                                 'C716u', 'C716d', 'C716s', 'C716c', 'C716e', 'C716mu', 'C716tau',
                                 'C717u', 'C717d', 'C717s', 'C717c', 'C717e', 'C717mu', 'C717tau', 
                                 'C718u', 'C718d', 'C718s', 'C718c', 'C718e', 'C718mu', 'C718tau',
                                 'C719u', 'C719d', 'C719s', 'C719c', 'C719e', 'C719mu', 'C719tau', 
                                 'C720u', 'C720d', 'C720s', 'C720c', 'C720e', 'C720mu', 'C720tau', 
                                 'C721u', 'C721d', 'C721s', 'C721c', 'C721e', 'C721mu', 'C721tau', 
                                 'C722u', 'C722d', 'C722s', 'C722c', 'C722e', 'C722mu', 'C722tau']

            self.wc8_name_list = ['C81u', 'C81d', 'C81s', 'C82u', 'C82d', 'C82s', 'C83u', 'C83d', 'C83s', 'C84u', 'C84d', 'C84s']

            # The 4-flavor list for matching only
            self.wc_name_list_3f = ['C51', 'C52', 'C61u', 'C61d', 'C61s', 'C61e', 'C61mu', 'C61tau',
                                    'C62u', 'C62d', 'C62s', 'C62e', 'C62mu', 'C62tau',
                                    'C63u', 'C63d', 'C63s', 'C63e', 'C63mu', 'C63tau',
                                    'C64u', 'C64d', 'C64s', 'C64e', 'C64mu', 'C64tau',
                                    'C71', 'C72', 'C73', 'C74',
                                    'C75u', 'C75d', 'C75s', 'C75e', 'C75mu', 'C75tau',
                                    'C76u', 'C76d', 'C76s', 'C76e', 'C76mu', 'C76tau',
                                    'C77u', 'C77d', 'C77s', 'C77e', 'C77mu', 'C77tau',
                                    'C78u', 'C78d', 'C78s', 'C78e', 'C78mu', 'C78tau',
                                    'C79u', 'C79d', 'C79s', 'C79e', 'C79mu', 'C79tau',
                                    'C710u', 'C710d', 'C710s', 'C710e', 'C710mu', 'C710tau',
                                    'C711', 'C712', 'C713', 'C714',
                                    'C715u', 'C715d', 'C715s', 'C715e', 'C715mu', 'C715tau', 
                                    'C716u', 'C716d', 'C716s', 'C716e', 'C716mu', 'C716tau',
                                    'C717u', 'C717d', 'C717s', 'C717e', 'C717mu', 'C717tau', 
                                    'C718u', 'C718d', 'C718s', 'C718e', 'C718mu', 'C718tau',
                                    'C719u', 'C719d', 'C719s', 'C719e', 'C719mu', 'C719tau', 
                                    'C720u', 'C720d', 'C720s', 'C720e', 'C720mu', 'C720tau', 
                                    'C721u', 'C721d', 'C721s', 'C721e', 'C721mu', 'C721tau', 
                                    'C722u', 'C722d', 'C722s', 'C722e', 'C722mu', 'C722tau']

        if self.DM_type == "M":
            self.wc_name_list = ['C62u', 'C62d', 'C62s', 'C62c', 'C62e', 'C62mu', 'C62tau',
                                 'C64u', 'C64d', 'C64s', 'C64c', 'C64e', 'C64mu', 'C64tau',
                                 'C71', 'C72', 'C73', 'C74',
                                 'C75u', 'C75d', 'C75s', 'C75c', 'C75e', 'C75mu', 'C75tau', 
                                 'C76u', 'C76d', 'C76s', 'C76c', 'C76e', 'C76mu', 'C76tau',
                                 'C77u', 'C77d', 'C77s', 'C77c', 'C77e', 'C77mu', 'C77tau', 
                                 'C78u', 'C78d', 'C78s', 'C78c', 'C78e', 'C78mu', 'C78tau',
                                 'C711', 'C712', 'C713', 'C714',
                                 'C715u', 'C715d', 'C715s', 'C715c', 'C715e', 'C715mu', 'C715tau', 
                                 'C716u', 'C716d', 'C716s', 'C716c', 'C716e', 'C716mu', 'C716tau',
                                 'C717u', 'C717d', 'C717s', 'C717c', 'C717e', 'C717mu', 'C717tau', 
                                 'C718u', 'C718d', 'C718s', 'C718c', 'C718e', 'C718mu', 'C718tau']

            self.wc8_name_list = ['C82u', 'C82d', 'C82s', 'C84u', 'C84d', 'C84s']

            # The list of indices to be deleted from the QCD/QED ADM because of less operators
            del_ind_list = np.r_[np.s_[0:9], np.s_[16:23], np.s_[62:76], np.s_[108:136]]
            # The list of indices to be deleted from the dim.8 ADM because of less operators
            del_ind_list_dim_8 = np.r_[np.s_[0:3], np.s_[6:9]]
            # The list of indices to be deleted from the ADT because of less operators (dim.6 part)
            del_ind_list_adt_quark = np.r_[np.s_[0:4]]

            # The 3-flavor list for matching only
            self.wc_name_list_3f = ['C62u', 'C62d', 'C62s', 'C62e', 'C62mu', 'C62tau',
                                    'C64u', 'C64d', 'C64s', 'C64e', 'C64mu', 'C64tau',
                                    'C71', 'C72', 'C73', 'C74',
                                    'C75u', 'C75d', 'C75s', 'C75e', 'C75mu', 'C75tau',
                                    'C76u', 'C76d', 'C76s', 'C76e', 'C76mu', 'C76tau',
                                    'C77u', 'C77d', 'C77s', 'C77e', 'C77mu', 'C77tau',
                                    'C78u', 'C78d', 'C78s', 'C78e', 'C78mu', 'C78tau',
                                    'C711', 'C712', 'C713', 'C714',
                                    'C715u', 'C715d', 'C715s', 'C715e', 'C715mu', 'C715tau', 
                                    'C716u', 'C716d', 'C716s', 'C716e', 'C716mu', 'C716tau',
                                    'C717u', 'C717d', 'C717s', 'C717e', 'C717mu', 'C717tau', 
                                    'C718u', 'C718d', 'C718s', 'C718e', 'C718mu', 'C718tau']

        if self.DM_type == "C":
            self.wc_name_list = ['C61u', 'C61d', 'C61s', 'C61c', 'C61e', 'C61mu', 'C61tau', 
                                 'C62u', 'C62d', 'C62s', 'C62c', 'C62e', 'C62mu', 'C62tau',
                                 'C65', 'C66',
                                 'C63u', 'C63d', 'C63s', 'C63c', 'C63e', 'C63mu', 'C63tau', 
                                 'C64u', 'C64d', 'C64s', 'C64c', 'C64e', 'C64mu', 'C64tau',
                                 'C67', 'C68']

            self.wc8_name_list = ['C81u', 'C81d', 'C81s', 'C82u', 'C82d', 'C82s']

            # The list of indices to be deleted from the QCD/QED ADM because of less operators
            del_ind_list = [0,1] + [i for i in range(9,16)] + [i for i in range(23,30)] + [31] + [33] + [i for i in range(41,48)]\
                           + [i for i in range(55,76)] + [77] + [79] + [i for i in range(80,136)]
            # The list of indices to be deleted from the dim.8 ADM because of less operators
            del_ind_list_dim_8 = np.r_[np.s_[0:3], np.s_[6:9]]
            # The list of indices to be deleted from the ADT because of less operators (dim.6 part)
            del_ind_list_adt_quark = np.r_[np.s_[0:4]]

            # The 3-flavor list for matching only
            self.wc_name_list_3f = ['C61u', 'C61d', 'C61s', 'C61e', 'C61mu', 'C61tau', 
                                    'C62u', 'C62d', 'C62s', 'C62e', 'C62mu', 'C62tau',
                                    'C65', 'C66',
                                    'C63u', 'C63d', 'C63s', 'C63e', 'C63mu', 'C63tau', 
                                    'C64u', 'C64d', 'C64s', 'C64e', 'C64mu', 'C64tau',
                                    'C67', 'C68']

        if self.DM_type == "R":
            self.wc_name_list = ['C65', 'C66',
                                 'C63u', 'C63d', 'C63s', 'C63c', 'C63e', 'C63mu', 'C63tau',
                                 'C64u', 'C64d', 'C64s', 'C64c', 'C64e', 'C64mu', 'C64tau',
                                 'C67', 'C68']

            self.wc8_name_list = []

            # The list of indices to be deleted from the QCD/QED ADM because of less operators
            del_ind_list = [i for i in range(0,30)] + [31] + [33] + [i for i in range(41,48)] + [i for i in range(55,76)]\
                           + [77] + [79] + [i for i in range(80,136)]

            # The 3-flavor list for matching only
            self.wc_name_list_3f = ['C65', 'C66',
                                    'C63u', 'C63d', 'C63s', 'C63e', 'C63mu', 'C63tau', 
                                    'C64u', 'C64d', 'C64s', 'C64e', 'C64mu', 'C64tau',
                                    'C67', 'C68']


        self.coeff_dict = {}

        # Issue a user warning if a key is not defined:

        for wc_name in coeff_dict.keys():
            if wc_name in self.wc_name_list:
                pass
            elif wc_name in self.wc8_name_list:
                pass
            elif wc_name in self.sm_name_list:
                pass
            elif wc_name in self.sm_lepton_name_list:
                pass
            else:
                warnings.warn('The key ' + wc_name + ' is not a valid key. Typo?')

        # Create the dictionary. 

        for wc_name in self.wc_name_list:
            if wc_name in coeff_dict.keys():
                self.coeff_dict[wc_name] = coeff_dict[wc_name]
            else:
                self.coeff_dict[wc_name] = 0.

        for wc_name in self.wc8_name_list:
            if wc_name in coeff_dict.keys():
                self.coeff_dict[wc_name] = coeff_dict[wc_name]
            else:
                self.coeff_dict[wc_name] = 0.

        for wc_name in self.sm_name_list:
            if wc_name in coeff_dict.keys():
                self.coeff_dict[wc_name] = coeff_dict[wc_name]
            else:
                self.coeff_dict[wc_name] = 0.

        for wc_name in self.sm_lepton_name_list:
            if wc_name in coeff_dict.keys():
                self.coeff_dict[wc_name] = coeff_dict[wc_name]
            else:
                self.coeff_dict[wc_name] = 0.


        # Create the np.array of coefficients:
        self.coeff_list_dm_dim5_dim6_dim7 = np.array(dict_to_list(self.coeff_dict, self.wc_name_list))
        self.coeff_list_dm_dim8 = np.array(dict_to_list(self.coeff_dict, self.wc8_name_list))
        self.coeff_list_sm_dim6 = np.array(dict_to_list(self.coeff_dict, self.sm_name_list))
        self.coeff_list_sm_lepton_dim6 = np.array(dict_to_list(self.coeff_dict, self.sm_lepton_name_list))




        #---------------------------#
        # The anomalous dimensions: #
        #---------------------------#

        if self.DM_type == "D":
            self.gamma_QED = adm.ADM_QED(4)
            self.gamma_QED2 = adm.ADM_QED2(4)
            self.gamma_QCD = adm.ADM_QCD(4)
            self.gamma_QCD2 = adm.ADM_QCD2(4)
            self.gamma_QCD_dim8 = adm.ADM_QCD_dim8(4)
            self.gamma_hat = adm.ADT_QCD(4)
        if self.DM_type == "M":
            self.gamma_QED = np.delete(np.delete(adm.ADM_QED(4), del_ind_list, 0), del_ind_list, 1)
            self.gamma_QED2 = np.delete(np.delete(adm.ADM_QED2(4), del_ind_list, 0), del_ind_list, 1)
            self.gamma_QCD = np.delete(np.delete(adm.ADM_QCD(4), del_ind_list, 1), del_ind_list, 2)
            self.gamma_QCD2 = np.delete(np.delete(adm.ADM_QCD2(4), del_ind_list, 1), del_ind_list, 2)
            self.gamma_QCD_dim8 = np.delete(np.delete(adm.ADM_QCD_dim8(4), del_ind_list_dim_8, 0), del_ind_list_dim_8, 1)
            self.gamma_hat = np.delete(np.delete(adm.ADT_QCD(4), del_ind_list_dim_8, 0), del_ind_list_adt_quark, 2)
        if self.DM_type == "C":
            self.gamma_QED = np.delete(np.delete(adm.ADM_QED(4), del_ind_list, 0), del_ind_list, 1)
            self.gamma_QED2 = np.delete(np.delete(adm.ADM_QED2(4), del_ind_list, 0), del_ind_list, 1)
            self.gamma_QCD = np.delete(np.delete(adm.ADM_QCD(4), del_ind_list, 1), del_ind_list, 2)
            self.gamma_QCD2 = np.delete(np.delete(adm.ADM_QCD2(4), del_ind_list, 1), del_ind_list, 2)
            self.gamma_QCD_dim8 = np.delete(np.delete(adm.ADM_QCD_dim8(4), del_ind_list_dim_8, 0), del_ind_list_dim_8, 1)
            self.gamma_hat = np.delete(np.delete(adm.ADT_QCD(4), del_ind_list_dim_8, 0), del_ind_list_adt_quark, 2)
        if self.DM_type == "R":
            self.gamma_QED = np.delete(np.delete(adm.ADM_QED(4), del_ind_list, 0), del_ind_list, 1)
            self.gamma_QED2 = np.delete(np.delete(adm.ADM_QED2(4), del_ind_list, 0), del_ind_list, 1)
            self.gamma_QCD = np.delete(np.delete(adm.ADM_QCD(4), del_ind_list, 1), del_ind_list, 2)
            self.gamma_QCD2 = np.delete(np.delete(adm.ADM_QCD2(4), del_ind_list, 1), del_ind_list, 2)

        self.ADM_SM = adm.ADM_SM_QCD(4)



        #------------------------------------------------------------------------------#
        # The effective anomalous dimension for mixing into dimension eight -- quarks: #
        #------------------------------------------------------------------------------#

        # We need to contract the ADT with a subset of the dim.-6 DM Wilson coefficients
        if self.DM_type == "D":
            DM_dim6_init = np.delete(self.coeff_list_dm_dim5_dim6_dim7, np.r_[np.s_[0:16], np.s_[20:23], np.s_[27:136]])
        elif self.DM_type == "M":
            DM_dim6_init = np.delete(self.coeff_list_dm_dim5_dim6_dim7, np.r_[np.s_[0:7], np.s_[11:78]])
        elif self.DM_type == "C":
            DM_dim6_init = np.delete(self.coeff_list_dm_dim5_dim6_dim7, np.r_[np.s_[0:7], np.s_[11:32]])



        if self.DM_type == "D" or self.DM_type == "M" or self.DM_type == "C":
            # The columns of ADM_eff correspond to SM6 operators; the rows of ADM_eff correspond to DM8 operators; 
            C6_dot_ADM_hat = np.transpose(np.tensordot(DM_dim6_init, self.gamma_hat, (0,2)))

            # The effective ADM
            #
            # Note that the mixing of the SM operators with four equal flavors does not contribute if we neglect yu, yd, ys! 
            self.ADM_eff = [np.vstack((np.hstack((self.ADM_SM, np.vstack((C6_dot_ADM_hat, np.zeros((16, len(self.gamma_QCD_dim8))))))),\
                                       np.hstack((np.zeros((len(self.gamma_QCD_dim8), len(self.coeff_list_sm_dim6))), self.gamma_QCD_dim8))))]
        if self.DM_type == "R":
            pass



    def run(self, mu_low=None, double_QCD=None):
        """ Running of 4-flavor Wilson coefficients

        Calculate the running from mb(mb) to mu_low [GeV; default 2 GeV] in the four-flavor theory. 

        Return a dictionary of Wilson coefficients for the four-flavor Lagrangian
        at scale mu_low.
        """
        if mu_low is None:
            mu_low=2
        if self.DM_type == "D" or self.DM_type == "M" or self.DM_type == "C":
            if double_QCD is None:
                double_QCD=True
        else:
            double_QCD=False


        #-------------#
        # The running #
        #-------------#

        ip = Num_input()

        mb = ip.mb_at_mb
        alpha_at_mc = 1/ip.aMZinv
        gs2_2GeV = 4*np.pi*rge.AlphaS(3,1).run(2)

        if self.DM_type == "D" or self.DM_type == "M" or self.DM_type == "C":
            if double_QCD:
                adm_eff = self.ADM_eff
            else:
                projector = np.vstack((np.hstack((np.zeros((64,64)), np.ones((64,12)))), np.zeros((12,76))))
                adm_eff = [np.multiply(projector, self.ADM_eff[0])]
        else:
            pass

        as41 = rge.AlphaS(4,1)
        evolve1 = rge.RGE(self.gamma_QCD, 4)
        evolve2 = rge.RGE(self.gamma_QCD2, 4)
        if self.DM_type == "D" or self.DM_type == "M" or self.DM_type == "C":
            evolve8 = rge.RGE(adm_eff, 4)
        else:
            pass

        # Mixing in the dim.6 DM-SM sector
        #
        # Strictly speaking, mb should be defined at scale mu_low (however, this is a higher-order difference)
        C_at_mc_QCD = np.dot(evolve2.U0_as2(as41.run(mb),as41.run(mu_low)), np.dot(evolve1.U0(as41.run(mb),as41.run(mu_low)), self.coeff_list_dm_dim5_dim6_dim7))
        C_at_mc_QED = np.dot(self.coeff_list_dm_dim5_dim6_dim7, self.gamma_QED) * np.log(mu_low/mb) * alpha_at_mc/(4*np.pi)\
                      + np.dot(self.coeff_list_dm_dim5_dim6_dim7, self.gamma_QED2) * np.log(mu_low/mb) * (alpha_at_mc/(4*np.pi))**2

        if self.DM_type == "D" or self.DM_type == "M" or self.DM_type == "C":
            # Mixing in the dim.6 SM-SM and dim.8 DM-SM sector

            DIM6_DIM8_init = np.hstack((self.coeff_list_sm_dim6, self.coeff_list_dm_dim8))

            DIM6_DIM8_at_mb =   np.dot(evolve8.U0(as41.run(mb),as41.run(mu_low)), DIM6_DIM8_init)

        # Revert back to dictionary

        dict_coeff_mc = list_to_dict(C_at_mc_QCD + C_at_mc_QED, self.wc_name_list)
        if self.DM_type == "D" or self.DM_type == "M" or self.DM_type == "C":
            dict_dm_dim8 = list_to_dict(np.delete(DIM6_DIM8_at_mb, np.s_[0:64]), self.wc8_name_list)
            dict_sm_dim6 = list_to_dict(np.delete(DIM6_DIM8_at_mb, np.s_[64:70]), self.sm_name_list)
            dict_sm_lepton_dim6 = list_to_dict(self.coeff_list_sm_lepton_dim6, self.sm_lepton_name_list)

            dict_coeff_mc.update(dict_dm_dim8)
            dict_coeff_mc.update(dict_sm_dim6)
            dict_coeff_mc.update(dict_sm_lepton_dim6)

        return dict_coeff_mc



    def match(self, mu=None, RGE=None, double_QCD=None):
        """ Match from four-flavor to three-flavor QCD

        Calculate the matching at mu [GeV; default 2 GeV].

        Returns a dictionary of Wilson coefficients for the three-flavor Lagrangian
        at scale mu. The SM-SM Wilson coefficients are NOT returned. 

        RGE is an optional argument to turn RGE running on (True) or off (False). (Default True)
        """
        if mu is None:
            mu=2
        if RGE is None:
            RGE=True
        if double_QCD is None:
            double_QCD=True

        # The new coefficients
        cdict3f = {}
        if RGE:
            cdold = self.run(mu, double_QCD)
        else:
            cdold = self.coeff_dict

        if self.DM_type == "D" or self.DM_type == "M":
            for wcn in self.wc_name_list_3f:
                cdict3f[wcn] = cdold[wcn]
            for wcn in self.wc8_name_list:
                cdict3f[wcn] = cdold[wcn]
            cdict3f['C71'] = cdold['C71'] - cdold['C75c']
            cdict3f['C72'] = cdold['C72'] - cdold['C76c']
            cdict3f['C73'] = cdold['C73'] + cdold['C77c']
            cdict3f['C74'] = cdold['C74'] + cdold['C78c']

        if self.DM_type == "C":
            for wcn in self.wc_name_list_3f:
                cdict3f[wcn] = cdold[wcn]
            for wcn in self.wc8_name_list:
                cdict3f[wcn] = cdold[wcn]
            cdict3f['C65'] = cdold['C65'] - cdold['C63c']
            cdict3f['C66'] = cdold['C66'] + cdold['C64c']

        if self.DM_type == "R":
            for wcn in self.wc_name_list_3f:
                cdict3f[wcn] = cdold[wcn]
            cdict3f['C65'] = cdold['C65'] - cdold['C63c']
            cdict3f['C66'] = cdold['C66'] + cdold['C64c']


        # return the 3-flavor coefficients
        return cdict3f


    def _my_cNR(self, DM_mass, RGE=None, NLO=None, double_QCD=None):
        """ Calculate the NR coefficients from four-flavor theory with meson contributions split off (mainly for internal use) """
        return WC_3f(self.match(RGE, double_QCD), self.DM_type)._my_cNR(DM_mass, RGE, NLO)

    def cNR(self, DM_mass, qvec, RGE=None, NLO=None, double_QCD=None):
        """ Calculate the NR coefficients from four-flavor theory """
        return WC_3f(self.match(RGE, double_QCD), self.DM_type).cNR(DM_mass, qvec, RGE, NLO)

    def write_mma(self, DM_mass, q, RGE=None, NLO=None, double_QCD=None, path=None, filename=None):
        """ Write a text file with the NR coefficients that can be read into DMFormFactor 

        The order is {cNR1p, cNR2p, ... , cNR1n, cNR1n, ... }

        Mandatory arguments are the DM mass DM_mass (in GeV) and the momentum transfer q (in GeV) 

        <path> should be a string with the path (including the trailing "/") where the file should be saved
        (default is './')

        <filename> is the filename (default 'cNR.m')
        """
        WC_3f(self.match(RGE, double_QCD), self.DM_type).write_mma(DM_mass, q, RGE, NLO, path, filename)




class WC_5f(object):
    def __init__(self, coeff_dict, DM_type=None):
        """ Class for Wilson coefficients in 5 flavor QCD x QED plus DM.

        The argument should be a dictionary for the initial conditions of the 2 + 32 + 4 + 48 + 4 + 64 + 6 = 160 
        dimension-five to dimension-eight five-flavor-QCD Wilson coefficients (for Dirac DM) of the form
        {'C51' : value, 'C52' : value, ...}. For other DM types there are less coefficients.
        An arbitrary number of them can be given; the default values are zero. 
        The possible name are (with an hopefully obvious notation):

        The second argument is the DM type; it can take the following values: 
            "D" (Dirac fermion; this is the default)
            "M" (Majorana fermion)
            "C" (Complex scalar)
            "R" (Real scalar)

        Dirac fermion:       'C51', 'C52', 'C61u', 'C61d', 'C61s', 'C61c', 'C61b', 'C61e', 'C61mu', 'C61tau', 
                             'C62u', 'C62d', 'C62s', 'C62c', 'C62b', 'C62e', 'C62mu', 'C62tau',
                             'C63u', 'C63d', 'C63s', 'C63c', 'C63b', 'C63e', 'C63mu', 'C63tau', 
                             'C64u', 'C64d', 'C64s', 'C64c', 'C64b', 'C64e', 'C64mu', 'C64tau',
                             'C71', 'C72', 'C73', 'C74',
                             'C75u', 'C75d', 'C75s', 'C75c', 'C75b', 'C75e', 'C75mu', 'C75tau', 
                             'C76u', 'C76d', 'C76s', 'C76c', 'C76b', 'C76e', 'C76mu', 'C76tau',
                             'C77u', 'C77d', 'C77s', 'C77c', 'C77b', 'C77e', 'C77mu', 'C77tau', 
                             'C78u', 'C78d', 'C78s', 'C78c', 'C78b', 'C78e', 'C78mu', 'C78tau',
                             'C79u', 'C79d', 'C79s', 'C79c', 'C79b', 'C79e', 'C79mu', 'C79tau', 
                             'C710u', 'C710d', 'C710s', 'C710c', 'C710b', 'C710e', 'C710mu', 'C710tau',
                             'C711', 'C712', 'C713', 'C714',
                             'C715u', 'C715d', 'C715s', 'C715c', 'C715b', 'C715e', 'C715mu', 'C715tau', 
                             'C716u', 'C716d', 'C716s', 'C716c', 'C716b', 'C716e', 'C716mu', 'C716tau',
                             'C717u', 'C717d', 'C717s', 'C717c', 'C717b', 'C717e', 'C717mu', 'C717tau', 
                             'C718u', 'C718d', 'C718s', 'C718c', 'C718b', 'C718e', 'C718mu', 'C718tau',
                             'C719u', 'C719d', 'C719s', 'C719c', 'C719b', 'C719e', 'C719mu', 'C719tau', 
                             'C720u', 'C720d', 'C720s', 'C720c', 'C720b', 'C720e', 'C720mu', 'C720tau', 
                             'C721u', 'C721d', 'C721s', 'C721c', 'C721b', 'C721e', 'C721mu', 'C721tau', 
                             'C722u', 'C722d', 'C722s', 'C722c', 'C722b', 'C722e', 'C722mu', 'C722tau' 
                             'C83u', 'C83d', 'C83s', 'C84u', 'C84d', 'C84s'

        Majorana fermion:    'C62u', 'C62d', 'C62s', 'C62c', 'C62b', 'C62e', 'C62mu', 'C62tau',
                             'C64u', 'C64d', 'C64s', 'C64c', 'C64b', 'C64e', 'C64mu', 'C64tau',
                             'C71', 'C72', 'C73', 'C74',
                             'C75u', 'C75d', 'C75s', 'C75c', 'C75b', 'C75e', 'C75mu', 'C75tau', 
                             'C76u', 'C76d', 'C76s', 'C76c', 'C76b', 'C76e', 'C76mu', 'C76tau',
                             'C77u', 'C77d', 'C77s', 'C77c', 'C77b', 'C77e', 'C77mu', 'C77tau', 
                             'C78u', 'C78d', 'C78s', 'C78c', 'C78b', 'C78e', 'C78mu', 'C78tau',
                             'C711', 'C712', 'C713', 'C714',
                             'C715u', 'C715d', 'C715s', 'C715c', 'C715b', 'C715e', 'C715mu', 'C715tau', 
                             'C716u', 'C716d', 'C716s', 'C716c', 'C716b', 'C716e', 'C716mu', 'C716tau',
                             'C717u', 'C717d', 'C717s', 'C717c', 'C717b', 'C717e', 'C717mu', 'C717tau', 
                             'C718u', 'C718d', 'C718s', 'C718c', 'C718b', 'C718e', 'C718mu', 'C718tau'

        Complex Scalar:      'C61u', 'C61d', 'C61s', 'C61c', 'C61b', 'C61e', 'C61mu', 'C61tau', 
                             'C62u', 'C62d', 'C62s', 'C62c', 'C62b', 'C62e', 'C62mu', 'C62tau',
                             'C63u', 'C63d', 'C63s', 'C63c', 'C63b', 'C63e', 'C63mu', 'C63tau', 
                             'C64u', 'C64d', 'C64s', 'C64c', 'C64b', 'C64e', 'C64mu', 'C64tau',
                             'C65', 'C66', 'C67', 'C68'

        Real Scalar:         'C63u', 'C63d', 'C63s', 'C63c', 'C63b', 'C63e', 'C63mu', 'C63tau', 
                             'C64u', 'C64d', 'C64s', 'C64c', 'C64b', 'C64e', 'C64mu', 'C64tau',
                             'C65', 'C66', 'C67', 'C68'

        (the notation corresponds to the numbering in 1707.06998).
        The Wilson coefficients should be specified in the MS-bar scheme at MZ = 91.1876 GeV.


        In order to calculate consistently to dim.8 in the EFT, we need also the dim.6 SM operators. 
        The following subset of 10*8 + 5*4 = 100 operators is sufficient for our purposes:

         'D61ud', 'D62ud', 'D63ud', 'D63du', 'D64ud', 'D65ud', 'D66ud', 'D66du', 
         'D61us', 'D62us', 'D63us', 'D63su', 'D64us', 'D65us', 'D66us', 'D66su', 
         'D61uc', 'D62uc', 'D63uc', 'D63cu', 'D64uc', 'D65uc', 'D66uc', 'D66cu', 
         'D61ub', 'D62ub', 'D63ub', 'D63bu', 'D64ub', 'D65ub', 'D66ub', 'D66bu', 
         'D61ds', 'D62ds', 'D63ds', 'D63sd', 'D64ds', 'D65ds', 'D66ds', 'D66sd', 
         'D61dc', 'D62dc', 'D63dc', 'D63cd', 'D64dc', 'D65dc', 'D66dc', 'D66cd', 
         'D61db', 'D62db', 'D63db', 'D63bd', 'D64db', 'D65db', 'D66db', 'D66bd', 
         'D61sc', 'D62sc', 'D63sc', 'D63cs', 'D64sc', 'D65sc', 'D66sc', 'D66cs', 
         'D61sb', 'D62sb', 'D63sb', 'D63bs', 'D64sb', 'D65sb', 'D66sb', 'D66bs', 
         'D61cb', 'D62cb', 'D63cb', 'D63bc', 'D64cb', 'D65cb', 'D66cb', 'D66bc',
         'D61u', 'D62u', 'D63u', 'D64u', 
         'D61d', 'D62d', 'D63d', 'D64d', 
         'D61s', 'D62s', 'D63s', 'D64s', 
         'D61c', 'D62c', 'D63c', 'D64c', 
         'D61b', 'D62b', 'D63b', 'D64b'

        Unless specified otherwise by the user, the tree-level SM initial conditions at MZ are provided be default. 

        For completeness, the default initial conditions at MZ for the corresponding 
        leptonic operator Wilson coefficients are also given:

         'D63eu', 'D63muu', 'D63tauu', 'D63ed', 'D63mud', 'D63taud', 'D63es', 'D63mus', 'D63taus',
         'D62ue', 'D62umu', 'D62utau', 'D62de', 'D62dmu', 'D62dtau', 'D62se', 'D62smu', 'D62stau'

        The class has four methods: 

        run
        ---
        Run the Wilson from MZ = 91.1876 GeV to mu_low [GeV; default mb(mb)], with 5 active quark flavors

        match
        -----
        Match the Wilson coefficients from 5-flavor to 4-flavor QCD, at scale mu [GeV; default mu = mb(mb)]

        cNR
        ---
        Calculate the cNR coefficients as defined in 1308.6288

        It has two mandatory arguments: The DM mass in GeV and the momentum transfer in GeV


        write_mma
        ---------
        Write an output file that can be loaded into mathematica, 
        to be used in the DMFormFactor package [1308.6288].
        """

        if DM_type is None:
            DM_type = "D"
        self.DM_type = DM_type

        # First, we define a standard ordering for the Wilson coefficients, so that we can use arrays

        self.sm_lepton_name_list = ['D63eu', 'D63muu', 'D63tauu', 'D63ed', 'D63mud', 'D63taud', 'D63es', 'D63mus', 'D63taus',
                                    'D62ue', 'D62umu', 'D62utau', 'D62de', 'D62dmu', 'D62dtau', 'D62se', 'D62smu', 'D62stau']

        self.sm_name_list = ['D61ud', 'D62ud', 'D63ud', 'D63du', 'D64ud', 'D65ud', 'D66ud', 'D66du', 
                             'D61us', 'D62us', 'D63us', 'D63su', 'D64us', 'D65us', 'D66us', 'D66su', 
                             'D61uc', 'D62uc', 'D63uc', 'D63cu', 'D64uc', 'D65uc', 'D66uc', 'D66cu', 
                             'D61ub', 'D62ub', 'D63ub', 'D63bu', 'D64ub', 'D65ub', 'D66ub', 'D66bu', 
                             'D61ds', 'D62ds', 'D63ds', 'D63sd', 'D64ds', 'D65ds', 'D66ds', 'D66sd', 
                             'D61dc', 'D62dc', 'D63dc', 'D63cd', 'D64dc', 'D65dc', 'D66dc', 'D66cd', 
                             'D61db', 'D62db', 'D63db', 'D63bd', 'D64db', 'D65db', 'D66db', 'D66bd', 
                             'D61sc', 'D62sc', 'D63sc', 'D63cs', 'D64sc', 'D65sc', 'D66sc', 'D66cs', 
                             'D61sb', 'D62sb', 'D63sb', 'D63bs', 'D64sb', 'D65sb', 'D66sb', 'D66bs', 
                             'D61cb', 'D62cb', 'D63cb', 'D63bc', 'D64cb', 'D65cb', 'D66cb', 'D66bc',
                             'D61u', 'D62u', 'D63u', 'D64u', 
                             'D61d', 'D62d', 'D63d', 'D64d', 
                             'D61s', 'D62s', 'D63s', 'D64s', 
                             'D61c', 'D62c', 'D63c', 'D64c', 
                             'D61b', 'D62b', 'D63b', 'D64b']

        self.sm_name_list_4f = ['D61ud', 'D62ud', 'D63ud', 'D63du', 'D64ud', 'D65ud', 'D66ud', 'D66du', 
                                'D61us', 'D62us', 'D63us', 'D63su', 'D64us', 'D65us', 'D66us', 'D66su', 
                                'D61uc', 'D62uc', 'D63uc', 'D63cu', 'D64uc', 'D65uc', 'D66uc', 'D66cu', 
                                'D61ds', 'D62ds', 'D63ds', 'D63sd', 'D64ds', 'D65ds', 'D66ds', 'D66sd', 
                                'D61dc', 'D62dc', 'D63dc', 'D63cd', 'D64dc', 'D65dc', 'D66dc', 'D66cd', 
                                'D61sc', 'D62sc', 'D63sc', 'D63cs', 'D64sc', 'D65sc', 'D66sc', 'D66cs', 
                                'D61u', 'D62u', 'D63u', 'D64u', 
                                'D61d', 'D62d', 'D63d', 'D64d', 
                                'D61s', 'D62s', 'D63s', 'D64s', 
                                'D61c', 'D62c', 'D63c', 'D64c']

        if self.DM_type == "D":
            self.wc_name_list = ['C51', 'C52', 'C61u', 'C61d', 'C61s', 'C61c', 'C61b', 'C61e', 'C61mu', 'C61tau', 
                                 'C62u', 'C62d', 'C62s', 'C62c', 'C62b', 'C62e', 'C62mu', 'C62tau',
                                 'C63u', 'C63d', 'C63s', 'C63c', 'C63b', 'C63e', 'C63mu', 'C63tau', 
                                 'C64u', 'C64d', 'C64s', 'C64c', 'C64b', 'C64e', 'C64mu', 'C64tau',
                                 'C71', 'C72', 'C73', 'C74',
                                 'C75u', 'C75d', 'C75s', 'C75c', 'C75b', 'C75e', 'C75mu', 'C75tau', 
                                 'C76u', 'C76d', 'C76s', 'C76c', 'C76b', 'C76e', 'C76mu', 'C76tau',
                                 'C77u', 'C77d', 'C77s', 'C77c', 'C77b', 'C77e', 'C77mu', 'C77tau', 
                                 'C78u', 'C78d', 'C78s', 'C78c', 'C78b', 'C78e', 'C78mu', 'C78tau',
                                 'C79u', 'C79d', 'C79s', 'C79c', 'C79b', 'C79e', 'C79mu', 'C79tau', 
                                 'C710u', 'C710d', 'C710s', 'C710c', 'C710b', 'C710e', 'C710mu', 'C710tau',
                                 'C711', 'C712', 'C713', 'C714',
                                 'C715u', 'C715d', 'C715s', 'C715c', 'C715b', 'C715e', 'C715mu', 'C715tau', 
                                 'C716u', 'C716d', 'C716s', 'C716c', 'C716b', 'C716e', 'C716mu', 'C716tau',
                                 'C717u', 'C717d', 'C717s', 'C717c', 'C717b', 'C717e', 'C717mu', 'C717tau', 
                                 'C718u', 'C718d', 'C718s', 'C718c', 'C718b', 'C718e', 'C718mu', 'C718tau',
                                 'C719u', 'C719d', 'C719s', 'C719c', 'C719b', 'C719e', 'C719mu', 'C719tau', 
                                 'C720u', 'C720d', 'C720s', 'C720c', 'C720b', 'C720e', 'C720mu', 'C720tau', 
                                 'C721u', 'C721d', 'C721s', 'C721c', 'C721b', 'C721e', 'C721mu', 'C721tau', 
                                 'C722u', 'C722d', 'C722s', 'C722c', 'C722b', 'C722e', 'C722mu', 'C722tau']

            self.wc8_name_list = ['C81u', 'C81d', 'C81s', 'C82u', 'C82d', 'C82s', 'C83u', 'C83d', 'C83s', 'C84u', 'C84d', 'C84s']

            self.wc_name_list_4f = ['C51', 'C52', 'C61u', 'C61d', 'C61s', 'C61c', 'C61e', 'C61mu', 'C61tau', 
                                    'C62u', 'C62d', 'C62s', 'C62c', 'C62e', 'C62mu', 'C62tau',
                                    'C63u', 'C63d', 'C63s', 'C63c', 'C63e', 'C63mu', 'C63tau', 
                                    'C64u', 'C64d', 'C64s', 'C64c', 'C64e', 'C64mu', 'C64tau',
                                    'C71', 'C72', 'C73', 'C74',
                                    'C75u', 'C75d', 'C75s', 'C75c', 'C75e', 'C75mu', 'C75tau', 
                                    'C76u', 'C76d', 'C76s', 'C76c', 'C76e', 'C76mu', 'C76tau',
                                    'C77u', 'C77d', 'C77s', 'C77c', 'C77e', 'C77mu', 'C77tau', 
                                    'C78u', 'C78d', 'C78s', 'C78c', 'C78e', 'C78mu', 'C78tau',
                                    'C79u', 'C79d', 'C79s', 'C79c', 'C79e', 'C79mu', 'C79tau', 
                                    'C710u', 'C710d', 'C710s', 'C710c', 'C710e', 'C710mu', 'C710tau',
                                    'C711', 'C712', 'C713', 'C714',
                                    'C715u', 'C715d', 'C715s', 'C715c', 'C715e', 'C715mu', 'C715tau', 
                                    'C716u', 'C716d', 'C716s', 'C716c', 'C716e', 'C716mu', 'C716tau',
                                    'C717u', 'C717d', 'C717s', 'C717c', 'C717e', 'C717mu', 'C717tau', 
                                    'C718u', 'C718d', 'C718s', 'C718c', 'C718e', 'C718mu', 'C718tau',
                                    'C719u', 'C719d', 'C719s', 'C719c', 'C719e', 'C719mu', 'C719tau', 
                                    'C720u', 'C720d', 'C720s', 'C720c', 'C720e', 'C720mu', 'C720tau', 
                                    'C721u', 'C721d', 'C721s', 'C721c', 'C721e', 'C721mu', 'C721tau', 
                                    'C722u', 'C722d', 'C722s', 'C722c', 'C722e', 'C722mu', 'C722tau']

        if self.DM_type == "M":
            self.wc_name_list = ['C62u', 'C62d', 'C62s', 'C62c', 'C62b', 'C62e', 'C62mu', 'C62tau',
                                 'C64u', 'C64d', 'C64s', 'C64c', 'C64b', 'C64e', 'C64mu', 'C64tau',
                                 'C71', 'C72', 'C73', 'C74',
                                 'C75u', 'C75d', 'C75s', 'C75c', 'C75b', 'C75e', 'C75mu', 'C75tau', 
                                 'C76u', 'C76d', 'C76s', 'C76c', 'C76b', 'C76e', 'C76mu', 'C76tau',
                                 'C77u', 'C77d', 'C77s', 'C77c', 'C77b', 'C77e', 'C77mu', 'C77tau', 
                                 'C78u', 'C78d', 'C78s', 'C78c', 'C78b', 'C78e', 'C78mu', 'C78tau',
                                 'C711', 'C712', 'C713', 'C714',
                                 'C715u', 'C715d', 'C715s', 'C715c', 'C715b', 'C715e', 'C715mu', 'C715tau', 
                                 'C716u', 'C716d', 'C716s', 'C716c', 'C716b', 'C716e', 'C716mu', 'C716tau',
                                 'C717u', 'C717d', 'C717s', 'C717c', 'C717b', 'C717e', 'C717mu', 'C717tau', 
                                 'C718u', 'C718d', 'C718s', 'C718c', 'C718b', 'C718e', 'C718mu', 'C718tau']

            self.wc8_name_list = ['C82u', 'C82d', 'C82s', 'C84u', 'C84d', 'C84s']

            # The list of indices to be deleted from the QCD/QED ADM because of less operators
            del_ind_list = [i for i in range(0,10)] + [i for i in range(18,26)] + [i for i in range(70,86)] + [i for i in range(122,154)]
            # The list of indices to be deleted from the dim.8 ADM because of less operators
            del_ind_list_dim_8 = np.r_[np.s_[0:3], np.s_[6:9]]
            # The list of indices to be deleted from the ADT because of less operators (dim.6 part)
            del_ind_list_adt_quark = np.r_[np.s_[0:5]]

            # The 4-flavor list for matching only
            self.wc_name_list_4f = ['C62u', 'C62d', 'C62s', 'C62c', 'C62e', 'C62mu', 'C62tau',
                                    'C64u', 'C64d', 'C64s', 'C64c', 'C64e', 'C64mu', 'C64tau',
                                    'C71', 'C72', 'C73', 'C74',
                                    'C75u', 'C75d', 'C75s', 'C75c', 'C75e', 'C75mu', 'C75tau', 
                                    'C76u', 'C76d', 'C76s', 'C76c', 'C76e', 'C76mu', 'C76tau',
                                    'C77u', 'C77d', 'C77s', 'C77c', 'C77e', 'C77mu', 'C77tau', 
                                    'C78u', 'C78d', 'C78s', 'C78c', 'C78e', 'C78mu', 'C78tau',
                                    'C711', 'C712', 'C713', 'C714',
                                    'C715u', 'C715d', 'C715s', 'C715c', 'C715e', 'C715mu', 'C715tau', 
                                    'C716u', 'C716d', 'C716s', 'C716c', 'C716e', 'C716mu', 'C716tau',
                                    'C717u', 'C717d', 'C717s', 'C717c', 'C717e', 'C717mu', 'C717tau', 
                                    'C718u', 'C718d', 'C718s', 'C718c', 'C718e', 'C718mu', 'C718tau']

        if self.DM_type == "C":
            self.wc_name_list = ['C61u', 'C61d', 'C61s', 'C61c', 'C61b', 'C61e', 'C61mu', 'C61tau', 
                                 'C62u', 'C62d', 'C62s', 'C62c', 'C62b', 'C62e', 'C62mu', 'C62tau',
                                 'C65', 'C66',
                                 'C63u', 'C63d', 'C63s', 'C63c', 'C63b', 'C63e', 'C63mu', 'C63tau',
                                 'C64u', 'C64d', 'C64s', 'C64c', 'C64b', 'C64e', 'C64mu', 'C64tau',
                                 'C67', 'C68']

            self.wc8_name_list = ['C81u', 'C81d', 'C81s', 'C82u', 'C82d', 'C82s']

            # The list of indices to be deleted from the QCD/QED ADM because of less operators
            del_ind_list = [0,1] + [i for i in range(10,18)] + [i for i in range(26,34)] + [35] + [37] + [i for i in range(46,54)]\
                           + [i for i in range(62,86)] + [87] + [89] + [i for i in range(90,154)]
            # The list of indices to be deleted from the dim.8 ADM because of less operators
            del_ind_list_dim_8 = np.r_[np.s_[0:3], np.s_[6:9]]
            # The list of indices to be deleted from the ADT because of less operators (dim.6 part)
            del_ind_list_adt_quark = np.r_[np.s_[0:5]]

            # The 4-flavor list for matching only
            self.wc_name_list_4f = ['C61u', 'C61d', 'C61s', 'C61c', 'C61e', 'C61mu', 'C61tau', 
                                    'C62u', 'C62d', 'C62s', 'C62c', 'C62e', 'C62mu', 'C62tau',
                                    'C65', 'C66',
                                    'C63u', 'C63d', 'C63s', 'C63c', 'C63e', 'C63mu', 'C63tau', 
                                    'C64u', 'C64d', 'C64s', 'C64c', 'C64e', 'C64mu', 'C64tau',
                                    'C67', 'C68']

        if self.DM_type == "R":
            self.wc_name_list = ['C65', 'C66',
                                 'C63u', 'C63d', 'C63s', 'C63c', 'C63b', 'C63e', 'C63mu', 'C63tau', 
                                 'C64u', 'C64d', 'C64s', 'C64c', 'C64b', 'C64e', 'C64mu', 'C64tau',
                                 'C67', 'C68']

            self.wc8_name_list = []

            # The list of indices to be deleted from the QCD/QED ADM because of less operators
            del_ind_list = [i for i in range(0,34)] + [35] + [37] + [i for i in range(46,54)] + [i for i in range(62,86)]\
                           + [87] + [89] + [i for i in range(90,154)]

            # The 4-flavor list for matching only
            self.wc_name_list_4f = ['C65', 'C66',
                                    'C63u', 'C63d', 'C63s', 'C63c', 'C63e', 'C63mu', 'C63tau',
                                    'C64u', 'C64d', 'C64s', 'C64c', 'C64e', 'C64mu', 'C64tau',
                                    'C67', 'C68']



        self.coeff_dict = {}
        # Issue a user warning if a key is not defined:
        for wc_name in coeff_dict.keys():
            if wc_name in self.wc_name_list:
                pass
            elif wc_name in self.wc8_name_list:
                pass
            elif wc_name in self.sm_name_list:
                pass
            elif wc_name in self.sm_lepton_name_list:
                pass
            else:
                warnings.warn('The key ' + wc_name + ' is not a valid key. Typo?')

        # Create the dictionary. 
        #
        # First, the default values (0 for DM operators, SM values for SM operators):
        #
        # This is actually conceptually not so good. The SM initial conditions should be moved to a matching method above the e/w scale.

        for wc_name in self.wc_name_list:
            self.coeff_dict[wc_name] = 0.
        for wc_name in self.wc8_name_list:
            self.coeff_dict[wc_name] = 0.

        ip = Num_input()

        sw = np.sqrt(ip.sw2_MSbar)
        cw = np.sqrt(1-sw**2)
        vd = (-1/2 - 2*sw**2*(-1/3))/(2*sw*cw)
        vu = (1/2 - 2*sw**2*(2/3))/(2*sw*cw)
        ad = -(-1/2)/(2*sw*cw)
        au = -(1/2)/(2*sw*cw)

        vl = (-1/2 - 2*sw**2*(-1))/(2*sw*cw)
        al = -(-1/2)/(2*sw*cw)

        self.coeff_dict['D61ud'] = vu*vd * 4*sw**2*cw**2 + 1/6
        self.coeff_dict['D62ud'] = au*ad * 4*sw**2*cw**2 + 1/6
        self.coeff_dict['D63ud'] = au*vd * 4*sw**2*cw**2 - 1/6
        self.coeff_dict['D63du'] = ad*vu * 4*sw**2*cw**2 - 1/6
        self.coeff_dict['D64ud'] = 1
        self.coeff_dict['D65ud'] = 1
        self.coeff_dict['D66ud'] = -1
        self.coeff_dict['D66du'] = -1

        self.coeff_dict['D61us'] = vu*vd * 4*sw**2*cw**2
        self.coeff_dict['D62us'] = au*ad * 4*sw**2*cw**2
        self.coeff_dict['D63us'] = au*vd * 4*sw**2*cw**2
        self.coeff_dict['D63su'] = ad*vu * 4*sw**2*cw**2
        self.coeff_dict['D64us'] = 0
        self.coeff_dict['D65us'] = 0
        self.coeff_dict['D66us'] = 0
        self.coeff_dict['D66su'] = 0

        self.coeff_dict['D61uc'] = vu*vu * 4*sw**2*cw**2
        self.coeff_dict['D62uc'] = au*au * 4*sw**2*cw**2
        self.coeff_dict['D63uc'] = au*vu * 4*sw**2*cw**2
        self.coeff_dict['D63cu'] = au*vu * 4*sw**2*cw**2
        self.coeff_dict['D64uc'] = 0
        self.coeff_dict['D65uc'] = 0
        self.coeff_dict['D66uc'] = 0
        self.coeff_dict['D66cu'] = 0

        self.coeff_dict['D61ub'] = vu*vd * 4*sw**2*cw**2
        self.coeff_dict['D62ub'] = au*ad * 4*sw**2*cw**2
        self.coeff_dict['D63ub'] = au*vd * 4*sw**2*cw**2
        self.coeff_dict['D63bu'] = ad*vu * 4*sw**2*cw**2
        self.coeff_dict['D64ub'] = 0
        self.coeff_dict['D65ub'] = 0
        self.coeff_dict['D66ub'] = 0
        self.coeff_dict['D66bu'] = 0

        self.coeff_dict['D61ds'] = vd*vd * 4*sw**2*cw**2
        self.coeff_dict['D62ds'] = ad*ad * 4*sw**2*cw**2
        self.coeff_dict['D63ds'] = ad*vd * 4*sw**2*cw**2
        self.coeff_dict['D63sd'] = ad*vd * 4*sw**2*cw**2
        self.coeff_dict['D64ds'] = 0
        self.coeff_dict['D65ds'] = 0
        self.coeff_dict['D66ds'] = 0
        self.coeff_dict['D66sd'] = 0

        self.coeff_dict['D61dc'] = vd*vu * 4*sw**2*cw**2
        self.coeff_dict['D62dc'] = ad*au * 4*sw**2*cw**2
        self.coeff_dict['D63dc'] = ad*vu * 4*sw**2*cw**2
        self.coeff_dict['D63cd'] = au*vd * 4*sw**2*cw**2
        self.coeff_dict['D64dc'] = 0
        self.coeff_dict['D65dc'] = 0
        self.coeff_dict['D66dc'] = 0
        self.coeff_dict['D66cd'] = 0

        self.coeff_dict['D61db'] = vd*vd * 4*sw**2*cw**2
        self.coeff_dict['D62db'] = ad*ad * 4*sw**2*cw**2
        self.coeff_dict['D63db'] = ad*vd * 4*sw**2*cw**2
        self.coeff_dict['D63bd'] = ad*vd * 4*sw**2*cw**2
        self.coeff_dict['D64db'] = 0
        self.coeff_dict['D65db'] = 0
        self.coeff_dict['D66db'] = 0
        self.coeff_dict['D66bd'] = 0

        self.coeff_dict['D61sc'] = vd*vu * 4*sw**2*cw**2 + 1/6
        self.coeff_dict['D62sc'] = ad*au * 4*sw**2*cw**2 + 1/6
        self.coeff_dict['D63sc'] = ad*vu * 4*sw**2*cw**2 - 1/6
        self.coeff_dict['D63cs'] = au*vd * 4*sw**2*cw**2 - 1/6
        self.coeff_dict['D64sc'] = 1
        self.coeff_dict['D65sc'] = 1
        self.coeff_dict['D66sc'] = -1
        self.coeff_dict['D66cs'] = -1

        self.coeff_dict['D61sb'] = vd*vd * 4*sw**2*cw**2
        self.coeff_dict['D62sb'] = ad*ad * 4*sw**2*cw**2
        self.coeff_dict['D63sb'] = ad*vd * 4*sw**2*cw**2
        self.coeff_dict['D63bs'] = ad*vd * 4*sw**2*cw**2
        self.coeff_dict['D64sb'] = 0
        self.coeff_dict['D65sb'] = 0
        self.coeff_dict['D66sb'] = 0
        self.coeff_dict['D66bs'] = 0

        self.coeff_dict['D61cb'] = vu*vd * 4*sw**2*cw**2
        self.coeff_dict['D62cb'] = au*ad * 4*sw**2*cw**2
        self.coeff_dict['D63cb'] = au*vd * 4*sw**2*cw**2
        self.coeff_dict['D63bc'] = ad*vu * 4*sw**2*cw**2
        self.coeff_dict['D64cb'] = 0
        self.coeff_dict['D65cb'] = 0
        self.coeff_dict['D66cb'] = 0
        self.coeff_dict['D66bc'] = 0

        self.coeff_dict['D61u'] = vu**2 * 2*sw**2*cw**2
        self.coeff_dict['D62u'] = au**2 * 2*sw**2*cw**2
        self.coeff_dict['D63u'] = vu*au * 4*sw**2*cw**2
        self.coeff_dict['D64u'] = 0

        self.coeff_dict['D61d'] = vd**2 * 2*sw**2*cw**2
        self.coeff_dict['D62d'] = ad**2 * 2*sw**2*cw**2
        self.coeff_dict['D63d'] = vd*ad * 4*sw**2*cw**2
        self.coeff_dict['D64d'] = 0

        self.coeff_dict['D61s'] = vd**2 * 2*sw**2*cw**2
        self.coeff_dict['D62s'] = ad**2 * 2*sw**2*cw**2
        self.coeff_dict['D63s'] = vd*ad * 4*sw**2*cw**2
        self.coeff_dict['D64s'] = 0

        self.coeff_dict['D61c'] = vu**2 * 2*sw**2*cw**2
        self.coeff_dict['D62c'] = au**2 * 2*sw**2*cw**2
        self.coeff_dict['D63c'] = vu*au * 4*sw**2*cw**2
        self.coeff_dict['D64c'] = 0

        self.coeff_dict['D61b'] = vd**2 * 2*sw**2*cw**2
        self.coeff_dict['D62b'] = ad**2 * 2*sw**2*cw**2
        self.coeff_dict['D63b'] = vd*ad * 4*sw**2*cw**2
        self.coeff_dict['D64b'] = 0

        # Leptons

        self.coeff_dict['D62ue'] = au*al * 4*sw**2*cw**2
        self.coeff_dict['D62umu'] = au*al * 4*sw**2*cw**2
        self.coeff_dict['D62utau'] = au*al * 4*sw**2*cw**2

        self.coeff_dict['D62de'] = ad*al * 4*sw**2*cw**2
        self.coeff_dict['D62dmu'] = ad*al * 4*sw**2*cw**2
        self.coeff_dict['D62dtau'] = ad*al * 4*sw**2*cw**2

        self.coeff_dict['D62se'] = ad*al * 4*sw**2*cw**2
        self.coeff_dict['D62smu'] = ad*al * 4*sw**2*cw**2
        self.coeff_dict['D62stau'] = ad*al * 4*sw**2*cw**2

        self.coeff_dict['D63eu'] = al*vu * 4*sw**2*cw**2
        self.coeff_dict['D63muu'] = al*vu * 4*sw**2*cw**2
        self.coeff_dict['D63tauu'] = al*vu * 4*sw**2*cw**2

        self.coeff_dict['D63ed'] = al*vd * 4*sw**2*cw**2
        self.coeff_dict['D63mud'] = al*vd * 4*sw**2*cw**2
        self.coeff_dict['D63taud'] = al*vd * 4*sw**2*cw**2

        self.coeff_dict['D63es'] = al*vd * 4*sw**2*cw**2
        self.coeff_dict['D63mus'] = al*vd * 4*sw**2*cw**2
        self.coeff_dict['D63taus'] = al*vd * 4*sw**2*cw**2


        # Now update with the user-specified values, if defined

        for wc_name in self.wc_name_list:
            if wc_name in coeff_dict.keys():
                self.coeff_dict[wc_name] = coeff_dict[wc_name]
            else:
                pass

        for wc_name in self.wc8_name_list:
            if wc_name in coeff_dict.keys():
                self.coeff_dict[wc_name] = coeff_dict[wc_name]
            else:
                pass

        for wc_name in self.sm_name_list:
            if wc_name in coeff_dict.keys():
                self.coeff_dict[wc_name] = coeff_dict[wc_name]
            else:
                pass

        for wc_name in self.sm_lepton_name_list:
            if wc_name in coeff_dict.keys():
                self.coeff_dict[wc_name] = coeff_dict[wc_name]
            else:
                pass


        # Create the np.array of coefficients:
        self.coeff_list_dm_dim5_dim6_dim7 = np.array(dict_to_list(self.coeff_dict, self.wc_name_list))
        self.coeff_list_dm_dim8 = np.array(dict_to_list(self.coeff_dict, self.wc8_name_list))
        self.coeff_list_sm_dim6 = np.array(dict_to_list(self.coeff_dict, self.sm_name_list))
        self.coeff_list_sm_lepton_dim6 = np.array(dict_to_list(self.coeff_dict, self.sm_lepton_name_list))


        #---------------------------#
        # The anomalous dimensions: #
        #---------------------------#

        if self.DM_type == "D":
            self.gamma_QED = adm.ADM_QED(5)
            self.gamma_QED2 = adm.ADM_QED2(5)
            self.gamma_QCD = adm.ADM_QCD(5)
            self.gamma_QCD2 = adm.ADM_QCD2(5)
            self.gamma_QCD_dim8 = adm.ADM_QCD_dim8(5)
            self.gamma_hat = adm.ADT_QCD(5)
        if self.DM_type == "M":
            self.gamma_QED = np.delete(np.delete(adm.ADM_QED(5), del_ind_list, 0), del_ind_list, 1)
            self.gamma_QED2 = np.delete(np.delete(adm.ADM_QED2(5), del_ind_list, 0), del_ind_list, 1)
            self.gamma_QCD = np.delete(np.delete(adm.ADM_QCD(5), del_ind_list, 1), del_ind_list, 2)
            self.gamma_QCD2 = np.delete(np.delete(adm.ADM_QCD2(5), del_ind_list, 1), del_ind_list, 2)
            self.gamma_QCD_dim8 = np.delete(np.delete(adm.ADM_QCD_dim8(5), del_ind_list_dim_8, 0), del_ind_list_dim_8, 1)
            self.gamma_hat = np.delete(np.delete(adm.ADT_QCD(5), del_ind_list_dim_8, 0), del_ind_list_adt_quark, 2)
        if self.DM_type == "C":
            self.gamma_QED = np.delete(np.delete(adm.ADM_QED(5), del_ind_list, 0), del_ind_list, 1)
            self.gamma_QED2 = np.delete(np.delete(adm.ADM_QED2(5), del_ind_list, 0), del_ind_list, 1)
            self.gamma_QCD = np.delete(np.delete(adm.ADM_QCD(5), del_ind_list, 1), del_ind_list, 2)
            self.gamma_QCD2 = np.delete(np.delete(adm.ADM_QCD2(5), del_ind_list, 1), del_ind_list, 2)
            self.gamma_QCD_dim8 = np.delete(np.delete(adm.ADM_QCD_dim8(5), del_ind_list_dim_8, 0), del_ind_list_dim_8, 1)
            self.gamma_hat = np.delete(np.delete(adm.ADT_QCD(5), del_ind_list_dim_8, 0), del_ind_list_adt_quark, 2)
        if self.DM_type == "R":
            self.gamma_QED = np.delete(np.delete(adm.ADM_QED(5), del_ind_list, 0), del_ind_list, 1)
            self.gamma_QED2 = np.delete(np.delete(adm.ADM_QED2(5), del_ind_list, 0), del_ind_list, 1)
            self.gamma_QCD = np.delete(np.delete(adm.ADM_QCD(5), del_ind_list, 1), del_ind_list, 2)
            self.gamma_QCD2 = np.delete(np.delete(adm.ADM_QCD2(5), del_ind_list, 1), del_ind_list, 2)

        self.ADM_SM = adm.ADM_SM_QCD(5)



        #--------------------------------------------------------------------#
        # The effective anomalous dimension for mixing into dimension eight: #
        #--------------------------------------------------------------------#

        # We need to contract the ADT with a subset of the dim.-6 Wilson coefficients
        if self.DM_type == "D":
            DM_dim6_init = np.delete(self.coeff_list_dm_dim5_dim6_dim7, np.r_[np.s_[0:18], np.s_[23:26], np.s_[31:154]])
        elif self.DM_type == "M":
            DM_dim6_init = np.delete(self.coeff_list_dm_dim5_dim6_dim7, np.r_[np.s_[0:8], np.s_[13:88]])
        elif self.DM_type == "C":
            DM_dim6_init = np.delete(self.coeff_list_dm_dim5_dim6_dim7, np.r_[np.s_[0:8], np.s_[13:36]])


        if self.DM_type == "D" or self.DM_type == "M" or self.DM_type == "C":
            # The columns of ADM_eff correspond to SM6 operators; the rows of ADM_eff correspond to DM8 operators:
            C6_dot_ADM_hat = np.transpose(np.tensordot(DM_dim6_init, self.gamma_hat, (0,2)))

            # The effective ADM
            #
            # Note that the mixing of the SM operators with four equal flavors does not contribute if we neglect yu, yd, ys! 

            self.ADM_eff = [np.vstack((np.hstack((self.ADM_SM, np.vstack((C6_dot_ADM_hat, np.zeros((20, len(self.gamma_QCD_dim8))))))),\
                            np.hstack((np.zeros((len(self.gamma_QCD_dim8), len(self.coeff_list_sm_dim6))), self.gamma_QCD_dim8))))]
        if self.DM_type == "R":
            pass



    def run(self, mu_low=None, double_QCD=None):
        """ Running of 5-flavor Wilson coefficients

        Calculate the running from MZ to mu_low [GeV; default mb(mb)] in the five-flavor theory. 

        Return a dictionary of Wilson coefficients for the five-flavor Lagrangian
        at scale mu_low.
        """

        ip = Num_input()
        if mu_low is None:
            mu_low=ip.mb_at_mb
        if self.DM_type == "D" or self.DM_type == "M" or self.DM_type == "C":
            if double_QCD is None:
                double_QCD=True
        else:
            double_QCD=False


        #-------------#
        # The running #
        #-------------#

        MZ = ip.Mz
        alpha_at_mb = 1/ip.aMZinv

        if self.DM_type == "D" or self.DM_type == "M" or self.DM_type == "C":
            if double_QCD:
                adm_eff = self.ADM_eff
            else:
                projector = np.vstack((np.hstack((np.zeros((100,100)), np.ones((100,12)))), np.zeros((12,112))))
                adm_eff = [np.multiply(projector, self.ADM_eff[0])]
        else:
            double_QCD=False

        as51 = rge.AlphaS(5,1)
        evolve1 = rge.RGE(self.gamma_QCD, 5)
        evolve2 = rge.RGE(self.gamma_QCD2, 5)
        if self.DM_type == "D" or self.DM_type == "M" or self.DM_type == "C":
            evolve8 = rge.RGE(adm_eff, 5)
        else:
            pass

        # Mixing in the dim.6 DM-SM sector
        #
        # Strictly speaking, MZ and mb should be defined at the same scale (however, this is a higher-order difference)
        C_at_mb_QCD = np.dot(evolve2.U0_as2(as51.run(MZ),as51.run(mu_low)), np.dot(evolve1.U0(as51.run(MZ),as51.run(mu_low)), self.coeff_list_dm_dim5_dim6_dim7))
        C_at_mb_QED = np.dot(self.coeff_list_dm_dim5_dim6_dim7, self.gamma_QED) * np.log(mu_low/MZ) * alpha_at_mb/(4*np.pi)\
                      + np.dot(self.coeff_list_dm_dim5_dim6_dim7, self.gamma_QED2) * np.log(mu_low/MZ) * (alpha_at_mb/(4*np.pi))**2

        if self.DM_type == "D" or self.DM_type == "M" or self.DM_type == "C":
            # Mixing in the dim.6 SM-SM and dim.8 DM-SM sector

            DIM6_DIM8_init = np.hstack((self.coeff_list_sm_dim6, self.coeff_list_dm_dim8))

            DIM6_DIM8_at_mb =   np.dot(evolve8.U0(as51.run(MZ),as51.run(mu_low)), DIM6_DIM8_init)


        # Revert back to dictionary

        dict_coeff_mb = list_to_dict(C_at_mb_QCD + C_at_mb_QED, self.wc_name_list)
        if self.DM_type == "D" or self.DM_type == "M" or self.DM_type == "C":
            dict_dm_dim8 = list_to_dict(np.delete(DIM6_DIM8_at_mb, np.s_[0:100]), self.wc8_name_list)
            dict_sm_dim6 = list_to_dict(np.delete(DIM6_DIM8_at_mb, np.s_[100:112]), self.sm_name_list)
            dict_sm_lepton_dim6 = list_to_dict(self.coeff_list_sm_lepton_dim6, self.sm_lepton_name_list)

            dict_coeff_mb.update(dict_dm_dim8)
            dict_coeff_mb.update(dict_sm_dim6)
            dict_coeff_mb.update(dict_sm_lepton_dim6)

        return dict_coeff_mb


    def match(self, mu=None, RGE=None, double_QCD=None):
        """ Match from five-flavor to four-flavor QCD

        Calculate the matching at mu [GeV; default 4.18 GeV].

        Returns a dictionary of Wilson coefficients for the four-flavor Lagrangian
        at scale mu.

        RGE is an optional argument to turn RGE running on (True) or off (False). (Default True)
        """
        ip = Num_input()
        if RGE is None:
            RGE=True
        if mu is None:
            mu=ip.mb_at_mb
        if double_QCD is None:
            double_QCD=True

        # The new coefficients
        cdict4f = {}
        if RGE:
            cdold = self.run(mu, double_QCD)
        else:
            cdold = self.coeff_dict

        if self.DM_type == "D" or self.DM_type == "M":
            for wcn in self.wc_name_list_4f:
                cdict4f[wcn] = cdold[wcn]
            for wcn in self.wc8_name_list:
                cdict4f[wcn] = cdold[wcn]
            for wcn in self.sm_name_list_4f:
                cdict4f[wcn] = cdold[wcn]
            for wcn in self.sm_lepton_name_list:
                cdict4f[wcn] = cdold[wcn]
            cdict4f['C71'] = cdold['C71'] - cdold['C75b']
            cdict4f['C72'] = cdold['C72'] - cdold['C76b']
            cdict4f['C73'] = cdold['C73'] + cdold['C77b']
            cdict4f['C74'] = cdold['C74'] + cdold['C78b']

        if self.DM_type == "C":
            for wcn in self.wc_name_list_4f:
                cdict4f[wcn] = cdold[wcn]
            for wcn in self.wc8_name_list:
                cdict4f[wcn] = cdold[wcn]
            for wcn in self.sm_name_list_4f:
                cdict4f[wcn] = cdold[wcn]
            for wcn in self.sm_lepton_name_list:
                cdict4f[wcn] = cdold[wcn]
            cdict4f['C65'] = cdold['C65'] - cdold['C63b']
            cdict4f['C66'] = cdold['C66'] + cdold['C64b']

        if self.DM_type == "R":
            for wcn in self.wc_name_list_4f:
                cdict4f[wcn] = cdold[wcn]
            cdict4f['C65'] = cdold['C65'] - cdold['C63b']
            cdict4f['C66'] = cdold['C66'] + cdold['C64b']

        # return the 4-flavor coefficients
        return cdict4f


    def _my_cNR(self, DM_mass, RGE=None, NLO=None, double_QCD=None):
        """ Calculate the NR coefficients from four-flavor theory with meson contributions split off (mainly for internal use) """
        return WC_4f(self.match(RGE, double_QCD), self.DM_type)._my_cNR(DM_mass, RGE, NLO, double_QCD)

    def cNR(self, DM_mass, qvec, RGE=None, NLO=None, double_QCD=None):
        """ Calculate the NR coefficients from four-flavor theory """
        return WC_4f(self.match(RGE, double_QCD), self.DM_type).cNR(DM_mass, qvec, RGE, NLO, double_QCD)

    def write_mma(self, DM_mass, q, RGE=None, NLO=None, double_QCD=None, path=None, filename=None):
        """ Write a text file with the NR coefficients that can be read into DMFormFactor 

        The order is {cNR1p, cNR2p, ... , cNR1n, cNR1n, ... }

        Mandatory arguments are the DM mass DM_mass (in GeV) and the momentum transfer q (in GeV) 

        <path> should be a string with the path (including the trailing "/") where the file should be saved
        (default is './')

        <filename> is the filename (default 'cNR.m')
        """
<<<<<<< HEAD
        WC_4f(self.match(), self.DM_type).write_mma(mchi, q, RGE, NLO, path, filename)





#-------------------------------#
# The e/w Wilson coefficicients #
#-------------------------------#


class WC_EW(object):
    def __init__(self, coeff_dict, Lambda, Ychi, dchi, DM_type=None, DM_mass_scale=None):
        """ Class for DM Wilson coefficients in the SM unbroken phase

        The first argument should be a dictionary for the initial conditions of the 8 
        dimension-five Wilson coefficients of the form
        {'C51' : value, 'C52' : value, ...}; 
        
        the 46 dimension-six Wilson coefficients of the form
        {'C611' : value, 'C621' : value, ...}; 

        and the dimension-seven Wilson coefficient (currently not yet implemented).
        An arbitrary number of them can be given; the default values are zero. 
        
        The possible keys are, for Jchi != 0:

         'C51', 'C52', 'C53', 'C54', 'C55', 'C56', 'C57', 'C58',
         'C611', 'C621', 'C631', 'C641', 'C651', 'C661', 'C671', 'C681', 'C691', 'C6101', 'C6111', 'C6121', 'C6131', 'C6141',
         'C612', 'C622', 'C632', 'C642', 'C652', 'C662', 'C672', 'C682', 'C692', 'C6102', 'C6112', 'C6122', 'C6132', 'C6142',
         'C613', 'C623', 'C633', 'C643', 'C653', 'C663', 'C673', 'C683', 'C693', 'C6103', 'C6113', 'C6123', 'C6133', 'C6143',
         'C615', 'C616', 'C617', 'C618'
        
        The possible keys are, for Jchi = 0:

         'C51', 'C53', 'C55', 'C57',
         'C621', 'C631', 'C641', 'C661', 'C671', 'C681', 'C6101', 'C6111', 'C6131', 'C6141',
         'C622', 'C632', 'C642', 'C662', 'C672', 'C682', 'C6102', 'C6112', 'C6132', 'C6142',
         'C623', 'C633', 'C643', 'C663', 'C673', 'C683', 'C6103', 'C6113', 'C6133', 'C6143',
         'C616', 'C618'
        
        Lambda is the NP scale in GeV
        dchi is the dimension of the DM SU2 representation
        Ychi is the DM hypercharge such that Q = I^3 + Y/2

        The second-to-last argument is the DM type; it is optional and can take the following values: 
            "D" (Dirac fermion; this is the default)

        The last argument is currently ignored.
        """
        if DM_type is None:
            DM_type = "D"
        self.DM_type = DM_type

        self.Lambda = Lambda
        self.Ychi = Ychi
        self.dchi = dchi

        if self.DM_type == "D":
            if self.dchi == 1:
                self.wc_name_list_dim_5 = ['C51', 'C53', 'C55', 'C57']
                self.wc_name_list_dim_6 = ['C621', 'C631', 'C641', 'C661', 'C671', 'C681', 'C6101', 'C6111', 'C6131', 'C6141',\
                                           'C622', 'C632', 'C642', 'C662', 'C672', 'C682', 'C6102', 'C6112', 'C6132', 'C6142',\
                                           'C623', 'C633', 'C643', 'C663', 'C673', 'C683', 'C6103', 'C6113', 'C6133', 'C6143',\
                                           'C616', 'C618']
            else:
                self.wc_name_list_dim_5 = ['C51', 'C52', 'C53', 'C54', 'C55', 'C56', 'C57', 'C58']
                self.wc_name_list_dim_6 = ['C611', 'C621', 'C631', 'C641', 'C651', 'C661', 'C671', 'C681', 'C691', 'C6101', 'C6111', 'C6121', 'C6131', 'C6141',\
                                           'C612', 'C622', 'C632', 'C642', 'C652', 'C662', 'C672', 'C682', 'C692', 'C6102', 'C6112', 'C6122', 'C6132', 'C6142',\
                                           'C613', 'C623', 'C633', 'C643', 'C653', 'C663', 'C673', 'C683', 'C693', 'C6103', 'C6113', 'C6123', 'C6133', 'C6143',\
                                           'C615', 'C616', 'C617', 'C618']


        # Issue a user warning if a key is not defined or belongs to a redundant operator:
        for wc_name in coeff_dict.keys():
            if wc_name in self.wc_name_list_dim_5:
                pass
            elif wc_name in self.wc_name_list_dim_6:
                pass
            else:
                if self.Jchi == 1:
                    warnings.warn('The key ' + wc_name + ' is not a valid key. Typo; or belongs to an operator that is redundant for dchi = 1?')
                else:
                    warnings.warn('The key ' + wc_name + ' is not a valid key. Typo?')

        self.coeff_dict = {}
        # Create the dictionary:
        for wc_name in (self.wc_name_list_dim_5 + self.wc_name_list_dim_6):
            if wc_name in coeff_dict.keys():
                self.coeff_dict[wc_name] = coeff_dict[wc_name]
            else:
                self.coeff_dict[wc_name] = 0.

        # Create the np.array of coefficients:
        self.coeff_list_dim_5 = np.array(dict_to_list(self.coeff_dict, self.wc_name_list_dim_5))
        self.coeff_list_dim_6 = np.array(dict_to_list(self.coeff_dict, self.wc_name_list_dim_6))

    #---------#
    # Running #
    #---------#

    def run(self, muz=None, resum=None):
        """Calculate the e/w running from scale Lambda to scale muz [muz = MZ by default].

        resum = True yields full resummation (default)
        resum = False gives only the linear log 
        """
        ip = Num_input()

        if resum is None:
            resum=True
        if muz is None:
            muz = ip.Mz

        # Input parameters
        ip = Num_input()

        alpha = 1/ip.aMZinv
        el = np.sqrt(4*np.pi*alpha)
        MW = ip.Mw
        MZ = ip.Mz
        Mh = ip.Mh
        cw = MW/MZ
        sw = np.sqrt(1-cw**2)
        g1 = el/cw
        g2 = el/sw
        yt = np.sqrt(2)*ip.mt_pole/246.


        # Add zero entries for SM-SM operators
        C6_at_Lambda = np.concatenate((self.coeff_list_dim_6, np.array([0 for i in range(127)])))

        if resum:
            C5_at_muz = rge.CmuEW(self.coeff_list_dim_5, adm.ADM5(self.Ychi, self.dchi), self.Lambda, muz, self.Ychi, self.dchi, 1, 1, 1, 1)
            C6_at_muz = rge.CmuEW(C6_at_Lambda, adm.ADM6(self.Ychi, self.dchi), self.Lambda, muz, self.Ychi, self.dchi, 1, 1, 1, 1)

            C5_at_muz_dict = list_to_dict(C5_at_muz.run()[0][1], self.wc_name_list_dim_5)
            C6_at_muz_dict = list_to_dict(C6_at_muz.run()[0][1], self.wc_name_list_dim_6)

            C_at_muz_dict = {}
            for wc_name in self.wc_name_list_dim_5:
                C_at_muz_dict[wc_name] = C5_at_muz_dict[wc_name]
            for wc_name in self.wc_name_list_dim_6:
                C_at_muz_dict[wc_name] = C6_at_muz_dict[wc_name]

            return C_at_muz_dict

        else:
            ADM5 = g1**2*adm.ADM5(self.Ychi, self.dchi)[0] + g2**2*adm.ADM5(self.Ychi, self.dchi)[1] + yt**2*adm.ADM5(self.Ychi, self.dchi)[3]
            C5_at_muz = self.coeff_list_dim_5 + np.log(muz**2/self.Lambda**2)/(16*np.pi**2) * np.dot(self.coeff_list_dim_5, ADM5) 
            ADM6 = g1**2*adm.ADM6(self.Ychi, self.dchi)[0] + g2**2*adm.ADM6(self.Ychi, self.dchi)[1] + yt**2*adm.ADM6(self.Ychi, self.dchi)[3]
            C6_at_muz = C6_at_Lambda + np.log(muz**2/self.Lambda**2)/(16*np.pi**2) * np.dot(C6_at_Lambda, ADM6)

            dict56 = list_to_dict(C5_at_muz, self.wc_name_list_dim_5)
            dict6 = list_to_dict(C6_at_muz, self.wc_name_list_dim_6)
            dict56.update(dict6)
            return dict56


    #----------#
    # Matching #
    #----------#

    def match(self, mchi, mchi_threshold=None, RUN_EW=None, DIM4=None):
        """Calculate the matching from the relativistic theory to the five-flavor theory at scale MZ

        mchi is the DM mass, as it appears in the UV Lagrangian. It is not the physical DM mass after EWSB. 

        mchi_threshold is the DM mass below which DM is treated as "light" [default is 40 GeV]

        RUN_EW can have three values: 

         - RUN_EW = 'FULL'  does the full leading-logarithm resummation (this is the default)
         - RUN_EW = 'LL'    keeps only the linear e/w logarithm
         - RUN_EW = 'OFF'   no electroweak running

        DIM4 multiplies the dimension-four matching contributions. To be considered as an "analysis tool", might be removed

        Returns a dictionary of Wilson coefficients for the five-flavor Lagrangian, 
        with the following keys (only Dirac DM is implemented so far):

        Dirac fermion:       'C51', 'C52', 'C61u', 'C61d', 'C61s', 'C61c', 'C61b', 'C61e', 'C61mu', 'C61tau', 
                             'C62u', 'C62d', 'C62s', 'C62c', 'C62b', 'C62e', 'C62mu', 'C62tau',
                             'C63u', 'C63d', 'C63s', 'C63c', 'C63b', 'C63e', 'C63mu', 'C63tau', 
                             'C64u', 'C64d', 'C64s', 'C64c', 'C64b', 'C64e', 'C64mu', 'C64tau',
                             'C71', 'C72', 'C73', 'C74',
                             'C75u', 'C75d', 'C75s', 'C65c', 'C65b', 'C75e', 'C75mu', 'C75tau', 
                             'C76u', 'C76d', 'C76s', 'C66c', 'C66b', 'C76e', 'C76mu', 'C76tau',
                             'C77u', 'C77d', 'C77s', 'C67c', 'C67b', 'C77e', 'C77mu', 'C77tau', 
                             'C78u', 'C78d', 'C78s', 'C68c', 'C68b', 'C78e', 'C78mu', 'C78tau',
                             'C79u', 'C79d', 'C79s', 'C69c', 'C69b', 'C79e', 'C79mu', 'C79tau', 
                             'C710u', 'C710d', 'C710s', 'C610c', 'C610b', 'C710e', 'C710mu', 'C710tau'
        """
        if RUN_EW is None:
            RUN_EW = 'FULL'
        self.RUN_EW = RUN_EW

        if mchi_threshold is None:
            mchi_threshold = 40 # GeV
        self.mchi_threshold = mchi_threshold

        if DIM4 is None:
            DIM4 = 1
        else:
            DIM4 = 0

        # Some input parameters:

        ip = Num_input()

        vev = 1/np.sqrt(np.sqrt(2)*ip.GF)
        alpha = 1/ip.aMZinv
        MW = ip.Mw
        MZ = ip.Mz
        Mh = ip.Mh
        cw = MW/MZ
        sw = np.sqrt(1-cw**2)


        # The Wilson coefficients in the "UV" EFT at scale MZ
        if RUN_EW == 'FULL':
            wcew_dict = self.run(muz=ip.Mz, resum=True)
        elif RUN_EW == 'LL':
            wcew_dict = self.run(muz=ip.Mz, resum=False)
        elif RUN_EW == 'OFF':
            wcew_dict = self.coeff_dict
        else:
            raise Exception("RUN_EW can only be set to \'FULL\', \'LL\', or \'OFF\'.")


        # Calculate the physical DM mass in terms of mchi and the Wilson coefficients, 
        # and the corresponding shift in the dimension-five Wilson coefficients.

        if mchi > mchi_threshold:
            if self.dchi == 1:
                self.mchi_phys = mchi - vev**2/2/self.Lambda * wcew_dict['C53']
                wc5_dict_shifted = {}

                wc5_dict_shifted['C51'] = wcew_dict['C51'] + vev**2/2/self.Lambda/mchi * wcew_dict['C57'] * wcew_dict['C55']
                wc5_dict_shifted['C53'] = wcew_dict['C53'] + vev**2/2/self.Lambda/mchi * wcew_dict['C57'] * wcew_dict['C57']
                wc5_dict_shifted['C55'] = wcew_dict['C55'] - vev**2/2/self.Lambda/mchi * wcew_dict['C57'] * wcew_dict['C51']
                wc5_dict_shifted['C57'] = wcew_dict['C57'] - vev**2/2/self.Lambda/mchi * wcew_dict['C57'] * wcew_dict['C53']

            else:
                self.mchi_phys = mchi - vev**2/2/self.Lambda * (wcew_dict['C53'] + self.Ychi/4 * wcew_dict['C54'])
                wc5_dict_shifted = {}

                wc5_dict_shifted['C51'] = wcew_dict['C51']\
                                          + vev**2/2/self.Lambda/mchi * (wcew_dict['C57'] + self.Ychi/4 * wcew_dict['C58']) * wcew_dict['C55']
                wc5_dict_shifted['C52'] = wcew_dict['C52']\
                                          + vev**2/2/self.Lambda/mchi * (wcew_dict['C57'] + self.Ychi/4 * wcew_dict['C58']) * wcew_dict['C56']
                wc5_dict_shifted['C53'] = wcew_dict['C53']\
                                          + vev**2/2/self.Lambda/mchi * (wcew_dict['C57'] + self.Ychi/4 * wcew_dict['C58']) * wcew_dict['C57']
                wc5_dict_shifted['C54'] = wcew_dict['C54']\
                                          + vev**2/2/self.Lambda/mchi * (wcew_dict['C57'] + self.Ychi/4 * wcew_dict['C58']) * wcew_dict['C58']
                wc5_dict_shifted['C55'] = wcew_dict['C55']\
                                          - vev**2/2/self.Lambda/mchi * (wcew_dict['C57'] + self.Ychi/4 * wcew_dict['C58']) * wcew_dict['C51']
                wc5_dict_shifted['C56'] = wcew_dict['C56']\
                                          - vev**2/2/self.Lambda/mchi * (wcew_dict['C57'] + self.Ychi/4 * wcew_dict['C58']) * wcew_dict['C52']
                wc5_dict_shifted['C57'] = wcew_dict['C57']\
                                          - vev**2/2/self.Lambda/mchi * (wcew_dict['C57'] + self.Ychi/4 * wcew_dict['C58']) * wcew_dict['C53']
                wc5_dict_shifted['C58'] = wcew_dict['C58']\
                                          - vev**2/2/self.Lambda/mchi * (wcew_dict['C57'] + self.Ychi/4 * wcew_dict['C58']) * wcew_dict['C54']

        else:
            if self.dchi == 1:
                cosphi = np.sqrt((wcew_dict['C53'] - 2*mchi*self.Lambda/vev**2)**2/\
                                 ((wcew_dict['C53'] - 2*mchi*self.Lambda/vev**2)**2 + wcew_dict['C57']**2))
                sinphi = np.sqrt((wcew_dict['C57'])**2/\
                                 ((wcew_dict['C53'] - 2*mchi*self.Lambda/vev**2)**2 + wcew_dict['C57']**2))
                pre_mchi_phys = mchi*cosphi + vev**2/2/self.Lambda * (wcew_dict['C57'] * sinphi - wcew_dict['C53'] * cosphi)
                if pre_mchi_phys > 0:
                    self.mchi_phys = pre_mchi_phys

                    wc5_dict_shifted = {}

                    wc5_dict_shifted['C51'] = cosphi * wcew_dict['C51'] + sinphi * wcew_dict['C55'] 
                    wc5_dict_shifted['C53'] = cosphi * wcew_dict['C53'] + sinphi * wcew_dict['C57'] 
                    wc5_dict_shifted['C55'] = cosphi * wcew_dict['C55'] - sinphi * wcew_dict['C51'] 
                    wc5_dict_shifted['C57'] = cosphi * wcew_dict['C57'] - sinphi * wcew_dict['C53'] 
                else:
                    self.mchi_phys = - pre_mchi_phys

                    wc5_dict_shifted = {}

                    wc5_dict_shifted['C51'] = cosphi * wcew_dict['C51'] - sinphi * wcew_dict['C55'] 
                    wc5_dict_shifted['C53'] = cosphi * wcew_dict['C53'] - sinphi * wcew_dict['C57'] 
                    wc5_dict_shifted['C55'] = cosphi * wcew_dict['C55'] + sinphi * wcew_dict['C51'] 
                    wc5_dict_shifted['C57'] = cosphi * wcew_dict['C57'] + sinphi * wcew_dict['C53'] 
            else:
                cosphi = np.sqrt((wcew_dict['C53'] + self.Ychi/4 * wcew_dict['C54'] - 2*mchi*self.Lambda/vev**2)**2/\
                                ((wcew_dict['C53'] + self.Ychi/4 * wcew_dict['C54'] - 2*mchi*self.Lambda/vev**2)**2\
                                +(wcew_dict['C57'] + self.Ychi/4 * wcew_dict['C58'])**2))
                sinphi = np.sqrt((wcew_dict['C57'] + self.Ychi/4 * wcew_dict['C58'])**2/\
                                ((wcew_dict['C53'] + self.Ychi/4 * wcew_dict['C54'] - 2*mchi*self.Lambda/vev**2)**2\
                                +(wcew_dict['C57'] + self.Ychi/4 * wcew_dict['C58'])**2))
                pre_mchi_phys = mchi*cosphi + vev**2/2/self.Lambda * ((wcew_dict['C57'] + self.Ychi/4 * wcew_dict['C58'])*sinphi\
                                                              - (wcew_dict['C53'] + self.Ychi/4 * wcew_dict['C54'])*cosphi)
                if pre_mchi_phys > 0:
                    self.mchi_phys = pre_mchi_phys

                    wc5_dict_shifted = {}

                    wc5_dict_shifted['C51'] = cosphi * wcew_dict['C51'] + sinphi * wcew_dict['C55'] 
                    wc5_dict_shifted['C52'] = cosphi * wcew_dict['C52'] + sinphi * wcew_dict['C56'] 
                    wc5_dict_shifted['C53'] = cosphi * wcew_dict['C53'] + sinphi * wcew_dict['C57'] 
                    wc5_dict_shifted['C54'] = cosphi * wcew_dict['C54'] + sinphi * wcew_dict['C58'] 
                    wc5_dict_shifted['C55'] = cosphi * wcew_dict['C55'] - sinphi * wcew_dict['C51'] 
                    wc5_dict_shifted['C56'] = cosphi * wcew_dict['C56'] - sinphi * wcew_dict['C52'] 
                    wc5_dict_shifted['C57'] = cosphi * wcew_dict['C57'] - sinphi * wcew_dict['C53'] 
                    wc5_dict_shifted['C58'] = cosphi * wcew_dict['C58'] - sinphi * wcew_dict['C54'] 
                else:
                    self.mchi_phys = - pre_mchi_phys

                    wc5_dict_shifted = {}

                    wc5_dict_shifted['C51'] = cosphi * wcew_dict['C51'] - sinphi * wcew_dict['C55'] 
                    wc5_dict_shifted['C52'] = cosphi * wcew_dict['C52'] - sinphi * wcew_dict['C56'] 
                    wc5_dict_shifted['C53'] = cosphi * wcew_dict['C53'] - sinphi * wcew_dict['C57'] 
                    wc5_dict_shifted['C54'] = cosphi * wcew_dict['C54'] - sinphi * wcew_dict['C58'] 
                    wc5_dict_shifted['C55'] = cosphi * wcew_dict['C55'] + sinphi * wcew_dict['C51'] 
                    wc5_dict_shifted['C56'] = cosphi * wcew_dict['C56'] + sinphi * wcew_dict['C52'] 
                    wc5_dict_shifted['C57'] = cosphi * wcew_dict['C57'] + sinphi * wcew_dict['C53'] 
                    wc5_dict_shifted['C58'] = cosphi * wcew_dict['C58'] + sinphi * wcew_dict['C54'] 

        # The redefinitions of the dim.-5 Wilson coefficients resulting from the mass shift:

        coeff_dict_shifted = wcew_dict
        coeff_dict_shifted.update(wc5_dict_shifted)

        # The Higgs penguin function. 
        # The result is valid for all input values and gives (in principle) a real output.
        # Note that currently there is no distinction between e/w and light DM, as the two-loop function for light DM is unknown.
        def higgs_penguin_fermion(Ychi,dchi):
            return Higgspenguin(Ychi, dchi).oneloop_ew(self.mchi_phys)
        def higgs_penguin_gluon(Ychi,dchi):
            return Higgspenguin(Ychi, dchi).twoloop_ew_fa(self.mchi_phys) + Higgspenguin(Ychi, dchi).hisano_fbc(self.mchi_phys)


        #-----------------------#
        # The new coefficients: #
        #-----------------------#
        
        # Note that in the RG-DM paper we introduced the hat notation. We will not do that here, but instead put in the appropriate powers of Lambda explicitly. 

        coeff_dict_5f = {}

        if self.dchi == 1:
            coeff_dict_5f['C51'] = 1/(4*np.pi*alpha)*(cw**2 * coeff_dict_shifted['C51'])/self.Lambda
            coeff_dict_5f['C52'] = 1/(4*np.pi*alpha)*(cw**2 * coeff_dict_shifted['C55'])/self.Lambda

            coeff_dict_5f['C61u'] = (coeff_dict_shifted['C621']/2 + coeff_dict_shifted['C631']/2\
                  - (3-8*sw**2)/6 * coeff_dict_shifted['C616']\
                  + self.Lambda**2/MZ**2 * (np.pi*alpha*self.Ychi)/(6*sw**2*cw**2) * (3-8*sw**2) * DIM4)/self.Lambda**2
            coeff_dict_5f['C61d'] = (coeff_dict_shifted['C621']/2 + coeff_dict_shifted['C641']/2\
                  + (3-4*sw**2)/6 * coeff_dict_shifted['C616']\
                  - self.Lambda**2/MZ**2 * (np.pi*alpha*self.Ychi)/(6*sw**2*cw**2) * (3-4*sw**2) * DIM4)/self.Lambda**2
            coeff_dict_5f['C61s'] = (coeff_dict_shifted['C622']/2 + coeff_dict_shifted['C642']/2\
                  + (3-4*sw**2)/6 * coeff_dict_shifted['C616']\
                  - self.Lambda**2/MZ**2 * (np.pi*alpha*self.Ychi)/(6*sw**2*cw**2) * (3-4*sw**2) * DIM4)/self.Lambda**2
            coeff_dict_5f['C61c'] = (coeff_dict_shifted['C622']/2 + coeff_dict_shifted['C632']/2\
                  - (3-8*sw**2)/6 * coeff_dict_shifted['C616']\
                  + self.Lambda**2/MZ**2 * (np.pi*alpha*self.Ychi)/(6*sw**2*cw**2) * (3-8*sw**2) * DIM4)/self.Lambda**2
            coeff_dict_5f['C61b'] = (coeff_dict_shifted['C623']/2 + coeff_dict_shifted['C643']/2\
                  + (3-4*sw**2)/6 * coeff_dict_shifted['C616']\
                  - self.Lambda**2/MZ**2 * (np.pi*alpha*self.Ychi)/(6*sw**2*cw**2) * (3-4*sw**2) * DIM4)/self.Lambda**2
            coeff_dict_5f['C61e'] = (coeff_dict_shifted['C6101']/2 + coeff_dict_shifted['C6111']/2\
                  + (1-4*sw**2)/2 * coeff_dict_shifted['C616']\
                  - self.Lambda**2/MZ**2 * (np.pi*alpha*self.Ychi)/(2*sw**2*cw**2) * (1-4*sw**2) * DIM4)/self.Lambda**2
            coeff_dict_5f['C61mu'] = (coeff_dict_shifted['C6102']/2 + coeff_dict_shifted['C6112']/2\
                  + (1-4*sw**2)/2 * coeff_dict_shifted['C616']\
                  - self.Lambda**2/MZ**2 * (np.pi*alpha*self.Ychi)/(2*sw**2*cw**2) * (1-4*sw**2) * DIM4)/self.Lambda**2
            coeff_dict_5f['C61tau'] = (coeff_dict_shifted['C6103']/2 + coeff_dict_shifted['C6113']/2\
                  + (1-4*sw**2)/2 * coeff_dict_shifted['C616']\
                  - self.Lambda**2/MZ**2 * (np.pi*alpha*self.Ychi)/(2*sw**2*cw**2) * (1-4*sw**2) * DIM4)/self.Lambda**2

            coeff_dict_5f['C62u'] = (coeff_dict_shifted['C661']/2 + coeff_dict_shifted['C671']/2\
                   - (3-8*sw**2)/6 * coeff_dict_shifted['C618'])/self.Lambda**2
            coeff_dict_5f['C62d'] = (coeff_dict_shifted['C661']/2 + coeff_dict_shifted['C681']/2\
                   + (3-4*sw**2)/6 * coeff_dict_shifted['C618'])/self.Lambda**2
            coeff_dict_5f['C62s'] = (coeff_dict_shifted['C662']/2 + coeff_dict_shifted['C682']/2\
                   + (3-4*sw**2)/6 * coeff_dict_shifted['C618'])/self.Lambda**2
            coeff_dict_5f['C62c'] = (coeff_dict_shifted['C662']/2 + coeff_dict_shifted['C672']/2\
                   - (3-8*sw**2)/6 * coeff_dict_shifted['C618'])/self.Lambda**2
            coeff_dict_5f['C62b'] = (coeff_dict_shifted['C663']/2 + coeff_dict_shifted['C683']/2\
                   + (3-4*sw**2)/6 * coeff_dict_shifted['C618'])/self.Lambda**2
            coeff_dict_5f['C62e'] = (coeff_dict_shifted['C6131']/2 + coeff_dict_shifted['C6141']/2\
                   + (1-4*sw**2)/2 * coeff_dict_shifted['C618'])/self.Lambda**2
            coeff_dict_5f['C62mu'] = (coeff_dict_shifted['C6132']/2 + coeff_dict_shifted['C6142']/2\
                   + (1-4*sw**2)/2 * coeff_dict_shifted['C618'])/self.Lambda**2
            coeff_dict_5f['C62tau'] = (coeff_dict_shifted['C6133']/2 + coeff_dict_shifted['C6143']/2\
                   + (1-4*sw**2)/2 * coeff_dict_shifted['C618'])/self.Lambda**2

            coeff_dict_5f['C63u'] = (- coeff_dict_shifted['C621']/2 + coeff_dict_shifted['C631']/2\
                   + 1/2 * coeff_dict_shifted['C616']\
                   - self.Lambda**2/MZ**2 * (np.pi*alpha*self.Ychi)/(2*sw**2*cw**2) * DIM4)/self.Lambda**2
            coeff_dict_5f['C63d'] = (- coeff_dict_shifted['C621']/2 + coeff_dict_shifted['C641']/2\
                   - 1/2 * coeff_dict_shifted['C616']\
                   + self.Lambda**2/MZ**2 * (np.pi*alpha*self.Ychi)/(2*sw**2*cw**2) * DIM4)/self.Lambda**2
            coeff_dict_5f['C63s'] = (- coeff_dict_shifted['C622']/2 + coeff_dict_shifted['C642']/2\
                   - 1/2 * coeff_dict_shifted['C616']\
                   + self.Lambda**2/MZ**2 * (np.pi*alpha*self.Ychi)/(2*sw**2*cw**2) * DIM4)/self.Lambda**2
            coeff_dict_5f['C63c'] = (- coeff_dict_shifted['C622']/2 + coeff_dict_shifted['C632']/2\
                   + 1/2 * coeff_dict_shifted['C616']\
                   - self.Lambda**2/MZ**2 * (np.pi*alpha*self.Ychi)/(2*sw**2*cw**2) * DIM4)/self.Lambda**2
            coeff_dict_5f['C63b'] = (- coeff_dict_shifted['C623']/2 + coeff_dict_shifted['C643']/2\
                   - 1/2 * coeff_dict_shifted['C616']\
                   + self.Lambda**2/MZ**2 * (np.pi*alpha*self.Ychi)/(2*sw**2*cw**2) * DIM4)/self.Lambda**2
            coeff_dict_5f['C63e'] = (- coeff_dict_shifted['C6101']/2 + coeff_dict_shifted['C6111']/2\
                   - 1/2 * coeff_dict_shifted['C616']\
                   + self.Lambda**2/MZ**2 * (np.pi*alpha*self.Ychi)/(2*sw**2*cw**2) * DIM4)/self.Lambda**2
            coeff_dict_5f['C63mu'] = (- coeff_dict_shifted['C6102']/2 + coeff_dict_shifted['C6112']/2\
                   - 1/2 * coeff_dict_shifted['C616']\
                   + self.Lambda**2/MZ**2 * (np.pi*alpha*self.Ychi)/(2*sw**2*cw**2) * DIM4)/self.Lambda**2
            coeff_dict_5f['C63tau'] = (- coeff_dict_shifted['C6103']/2 + coeff_dict_shifted['C6113']/2\
                   - 1/2 * coeff_dict_shifted['C616']\
                   + self.Lambda**2/MZ**2 * (np.pi*alpha*self.Ychi)/(2*sw**2*cw**2) * DIM4)/self.Lambda**2

            coeff_dict_5f['C64u'] = (- coeff_dict_shifted['C661']/2 + coeff_dict_shifted['C671']/2\
                    + 1/2 * coeff_dict_shifted['C618'])/self.Lambda**2
            coeff_dict_5f['C64d'] = (- coeff_dict_shifted['C661']/2 + coeff_dict_shifted['C681']/2\
                    - 1/2 * coeff_dict_shifted['C618'])/self.Lambda**2
            coeff_dict_5f['C64s'] = (- coeff_dict_shifted['C662']/2 + coeff_dict_shifted['C682']/2\
                    - 1/2 * coeff_dict_shifted['C618'])/self.Lambda**2
            coeff_dict_5f['C64c'] = (- coeff_dict_shifted['C662']/2 + coeff_dict_shifted['C672']/2\
                    + 1/2 * coeff_dict_shifted['C618'])/self.Lambda**2
            coeff_dict_5f['C64b'] = (- coeff_dict_shifted['C663']/2 + coeff_dict_shifted['C683']/2\
                    - 1/2 * coeff_dict_shifted['C618'])/self.Lambda**2
            coeff_dict_5f['C64e'] = (- coeff_dict_shifted['C6131']/2 + coeff_dict_shifted['C6141']/2\
                    - 1/2 * coeff_dict_shifted['C618'])/self.Lambda**2
            coeff_dict_5f['C64mu'] = (- coeff_dict_shifted['C6132']/2 + coeff_dict_shifted['C6142']/2\
                    - 1/2 * coeff_dict_shifted['C618'])/self.Lambda**2
            coeff_dict_5f['C64tau'] = (- coeff_dict_shifted['C6133']/2 + coeff_dict_shifted['C6143']/2\
                    - 1/2 * coeff_dict_shifted['C618'])/self.Lambda**2

            coeff_dict_5f['C71'] = (1/Mh**2 * (coeff_dict_shifted['C53']))/self.Lambda\
                                   + higgs_penguin_gluon(self.Ychi,self.dchi) * DIM4
            coeff_dict_5f['C72'] = (1/Mh**2 * (coeff_dict_shifted['C57']))/self.Lambda

            coeff_dict_5f['C75u'] = - 1/Mh**2 * (coeff_dict_shifted['C53'])/self.Lambda\
                                    + higgs_penguin_fermion(self.Ychi,self.dchi) * DIM4
            coeff_dict_5f['C75d'] = - 1/Mh**2 * (coeff_dict_shifted['C53'])/self.Lambda\
                                    + higgs_penguin_fermion(self.Ychi,self.dchi) * DIM4
            coeff_dict_5f['C75s'] = - 1/Mh**2 * (coeff_dict_shifted['C53'])/self.Lambda\
                                    + higgs_penguin_fermion(self.Ychi,self.dchi) * DIM4
            coeff_dict_5f['C75c'] = - 1/Mh**2 * (coeff_dict_shifted['C53'])/self.Lambda\
                                    + higgs_penguin_fermion(self.Ychi,self.dchi) * DIM4
            coeff_dict_5f['C75b'] = - 1/Mh**2 * (coeff_dict_shifted['C53'])/self.Lambda\
                                    + higgs_penguin_fermion(self.Ychi,self.dchi) * DIM4
            coeff_dict_5f['C75e'] = - 1/Mh**2 * (coeff_dict_shifted['C53'])/self.Lambda\
                                    + higgs_penguin_fermion(self.Ychi,self.dchi) * DIM4
            coeff_dict_5f['C75mu'] = - 1/Mh**2 * (coeff_dict_shifted['C53'])/self.Lambda\
                                    + higgs_penguin_fermion(self.Ychi,self.dchi) * DIM4
            coeff_dict_5f['C61tau'] = - 1/Mh**2 * (coeff_dict_shifted['C53'])/self.Lambda\
                                    + higgs_penguin_fermion(self.Ychi,self.dchi) * DIM4

            coeff_dict_5f['C76u'] = - 1/Mh**2 * (coeff_dict_shifted['C57'])/self.Lambda
            coeff_dict_5f['C76d'] = - 1/Mh**2 * (coeff_dict_shifted['C57'])/self.Lambda
            coeff_dict_5f['C76s'] = - 1/Mh**2 * (coeff_dict_shifted['C57'])/self.Lambda
            coeff_dict_5f['C76c'] = - 1/Mh**2 * (coeff_dict_shifted['C57'])/self.Lambda
            coeff_dict_5f['C76b'] = - 1/Mh**2 * (coeff_dict_shifted['C57'])/self.Lambda
            coeff_dict_5f['C76e'] = - 1/Mh**2 * (coeff_dict_shifted['C57'])/self.Lambda
            coeff_dict_5f['C76mu'] = - 1/Mh**2 * (coeff_dict_shifted['C57'])/self.Lambda
            coeff_dict_5f['C76tau'] = - 1/Mh**2 * (coeff_dict_shifted['C57'])/self.Lambda
        else:
            coeff_dict_5f['C51'] = 1/(4*np.pi*alpha)*(cw**2 * coeff_dict_shifted['C51'] + sw**2 * self.Ychi/2 * coeff_dict_shifted['C52'])/self.Lambda
            coeff_dict_5f['C52'] = 1/(4*np.pi*alpha)*(cw**2 * coeff_dict_shifted['C55'] + sw**2 * self.Ychi/2 * coeff_dict_shifted['C56'])/self.Lambda

            coeff_dict_5f['C61u'] = (- self.Ychi/8 * coeff_dict_shifted['C611'] + coeff_dict_shifted['C621']/2 + coeff_dict_shifted['C631']/2\
                  - self.Ychi * (3-8*sw**2)/24 * coeff_dict_shifted['C615']\
                  - (3-8*sw**2)/6 * coeff_dict_shifted['C616']\
                  + self.Lambda**2/MZ**2 * (np.pi*alpha*self.Ychi)/(6*sw**2*cw**2) * (3-8*sw**2) * DIM4)/self.Lambda**2
            coeff_dict_5f['C61d'] = (self.Ychi/8*coeff_dict_shifted['C611'] + coeff_dict_shifted['C621']/2 + coeff_dict_shifted['C641']/2\
                  + self.Ychi * (3-4*sw**2)/24 * coeff_dict_shifted['C615']\
                  + (3-4*sw**2)/6 * coeff_dict_shifted['C616']\
                  - self.Lambda**2/MZ**2 * (np.pi*alpha*self.Ychi)/(6*sw**2*cw**2) * (3-4*sw**2) * DIM4)/self.Lambda**2
            coeff_dict_5f['C61s'] = (self.Ychi/8*coeff_dict_shifted['C612'] + coeff_dict_shifted['C622']/2 + coeff_dict_shifted['C642']/2\
                  + self.Ychi * (3-4*sw**2)/24 * coeff_dict_shifted['C615']\
                  + (3-4*sw**2)/6 * coeff_dict_shifted['C616']\
                  - self.Lambda**2/MZ**2 * (np.pi*alpha*self.Ychi)/(6*sw**2*cw**2) * (3-4*sw**2) * DIM4)/self.Lambda**2
            coeff_dict_5f['C61c'] = (- self.Ychi/8*coeff_dict_shifted['C612'] + coeff_dict_shifted['C622']/2 + coeff_dict_shifted['C632']/2\
                  - self.Ychi * (3-8*sw**2)/24 * coeff_dict_shifted['C615']\
                  - (3-8*sw**2)/6 * coeff_dict_shifted['C616']\
                  + self.Lambda**2/MZ**2 * (np.pi*alpha*self.Ychi)/(6*sw**2*cw**2) * (3-8*sw**2) * DIM4)/self.Lambda**2
            coeff_dict_5f['C61b'] = (self.Ychi/8*coeff_dict_shifted['C613'] + coeff_dict_shifted['C623']/2 + coeff_dict_shifted['C643']/2\
                  + self.Ychi * (3-4*sw**2)/24 * coeff_dict_shifted['C615']\
                  + (3-4*sw**2)/6 * coeff_dict_shifted['C616']\
                  - self.Lambda**2/MZ**2 * (np.pi*alpha*self.Ychi)/(6*sw**2*cw**2) * (3-4*sw**2) * DIM4)/self.Lambda**2
            coeff_dict_5f['C61e'] = (self.Ychi/8*coeff_dict_shifted['C691'] + coeff_dict_shifted['C6101']/2 + coeff_dict_shifted['C6111']/2\
                  + self.Ychi * (1-4*sw**2)/8 * coeff_dict_shifted['C615']\
                  + (1-4*sw**2)/2 * coeff_dict_shifted['C616']\
                  - self.Lambda**2/MZ**2 * (np.pi*alpha*self.Ychi)/(2*sw**2*cw**2) * (1-4*sw**2) * DIM4)/self.Lambda**2
            coeff_dict_5f['C61mu'] = (self.Ychi/8*coeff_dict_shifted['C692'] + coeff_dict_shifted['C6102']/2 + coeff_dict_shifted['C6112']/2\
                  + self.Ychi * (1-4*sw**2)/8 * coeff_dict_shifted['C615']\
                  + (1-4*sw**2)/2 * coeff_dict_shifted['C616']\
                  - self.Lambda**2/MZ**2 * (np.pi*alpha*self.Ychi)/(2*sw**2*cw**2) * (1-4*sw**2) * DIM4)/self.Lambda**2
            coeff_dict_5f['C61tau'] = (self.Ychi/8*coeff_dict_shifted['C693'] + coeff_dict_shifted['C6103']/2 + coeff_dict_shifted['C6113']/2\
                  + self.Ychi * (1-4*sw**2)/8 * coeff_dict_shifted['C615']\
                  + (1-4*sw**2)/2 * coeff_dict_shifted['C616']\
                  - self.Lambda**2/MZ**2 * (np.pi*alpha*self.Ychi)/(2*sw**2*cw**2) * (1-4*sw**2) * DIM4)/self.Lambda**2

            coeff_dict_5f['C62u'] = (- self.Ychi/8*coeff_dict_shifted['C651'] + coeff_dict_shifted['C661']/2 + coeff_dict_shifted['C671']/2\
                   - self.Ychi * (3-8*sw**2)/24 * coeff_dict_shifted['C617']\
                   - (3-8*sw**2)/6 * coeff_dict_shifted['C618'])/self.Lambda**2
            coeff_dict_5f['C62d'] = (self.Ychi/8*coeff_dict_shifted['C651'] + coeff_dict_shifted['C661']/2 + coeff_dict_shifted['C681']/2\
                   + self.Ychi * (3-4*sw**2)/24 * coeff_dict_shifted['C617']\
                   + (3-4*sw**2)/6 * coeff_dict_shifted['C618'])/self.Lambda**2
            coeff_dict_5f['C62s'] = (self.Ychi/8*coeff_dict_shifted['C652'] + coeff_dict_shifted['C662']/2 + coeff_dict_shifted['C682']/2\
                   + self.Ychi * (3-4*sw**2)/24 * coeff_dict_shifted['C617']\
                   + (3-4*sw**2)/6 * coeff_dict_shifted['C618'])/self.Lambda**2
            coeff_dict_5f['C62c'] = (- self.Ychi/8*coeff_dict_shifted['C652'] + coeff_dict_shifted['C662']/2 + coeff_dict_shifted['C672']/2\
                   - self.Ychi * (3-8*sw**2)/24 * coeff_dict_shifted['C617']\
                   - (3-8*sw**2)/6 * coeff_dict_shifted['C618'])/self.Lambda**2
            coeff_dict_5f['C62b'] = (self.Ychi/8*coeff_dict_shifted['C653'] + coeff_dict_shifted['C663']/2 + coeff_dict_shifted['C683']/2\
                   + self.Ychi * (3-4*sw**2)/24 * coeff_dict_shifted['C617']\
                   + (3-4*sw**2)/6 * coeff_dict_shifted['C618'])/self.Lambda**2
            coeff_dict_5f['C62e'] = (self.Ychi/8*coeff_dict_shifted['C6121'] + coeff_dict_shifted['C6131']/2 + coeff_dict_shifted['C6141']/2\
                   + self.Ychi * (1-4*sw**2)/8 * coeff_dict_shifted['C617']\
                   + (1-4*sw**2)/2 * coeff_dict_shifted['C618'])/self.Lambda**2
            coeff_dict_5f['C62mu'] = (self.Ychi/8*coeff_dict_shifted['C6122'] + coeff_dict_shifted['C6132']/2 + coeff_dict_shifted['C6142']/2\
                   + self.Ychi * (1-4*sw**2)/8 * coeff_dict_shifted['C617']\
                   + (1-4*sw**2)/2 * coeff_dict_shifted['C618'])/self.Lambda**2
            coeff_dict_5f['C62tau'] = (self.Ychi/8*coeff_dict_shifted['C6123'] + coeff_dict_shifted['C6133']/2 + coeff_dict_shifted['C6143']/2\
                   + self.Ychi * (1-4*sw**2)/8 * coeff_dict_shifted['C617']\
                   + (1-4*sw**2)/2 * coeff_dict_shifted['C618'])/self.Lambda**2

            coeff_dict_5f['C63u'] = (self.Ychi/8*coeff_dict_shifted['C611'] - coeff_dict_shifted['C621']/2 + coeff_dict_shifted['C631']/2\
                   + self.Ychi/8 * coeff_dict_shifted['C615']\
                   + 1/2 * coeff_dict_shifted['C616']\
                   - self.Lambda**2/MZ**2 * (np.pi*alpha*self.Ychi)/(2*sw**2*cw**2) * DIM4)/self.Lambda**2
            coeff_dict_5f['C63d'] = (- self.Ychi/8*coeff_dict_shifted['C611'] - coeff_dict_shifted['C621']/2 + coeff_dict_shifted['C641']/2\
                   - self.Ychi/8 * coeff_dict_shifted['C615']\
                   - 1/2 * coeff_dict_shifted['C616']\
                   + self.Lambda**2/MZ**2 * (np.pi*alpha*self.Ychi)/(2*sw**2*cw**2) * DIM4)/self.Lambda**2
            coeff_dict_5f['C63s'] = (- self.Ychi/8*coeff_dict_shifted['C612'] - coeff_dict_shifted['C622']/2 + coeff_dict_shifted['C642']/2\
                   - self.Ychi/8 * coeff_dict_shifted['C615']\
                   - 1/2 * coeff_dict_shifted['C616']\
                   + self.Lambda**2/MZ**2 * (np.pi*alpha*self.Ychi)/(2*sw**2*cw**2) * DIM4)/self.Lambda**2
            coeff_dict_5f['C63c'] = (self.Ychi/8*coeff_dict_shifted['C612'] - coeff_dict_shifted['C622']/2 + coeff_dict_shifted['C632']/2\
                   + self.Ychi/8 * coeff_dict_shifted['C615']\
                   + 1/2 * coeff_dict_shifted['C616']\
                   - self.Lambda**2/MZ**2 * (np.pi*alpha*self.Ychi)/(2*sw**2*cw**2) * DIM4)/self.Lambda**2
            coeff_dict_5f['C63b'] = (- self.Ychi/8*coeff_dict_shifted['C613'] - coeff_dict_shifted['C623']/2 + coeff_dict_shifted['C643']/2\
                   - self.Ychi/8 * coeff_dict_shifted['C615']\
                   - 1/2 * coeff_dict_shifted['C616']\
                   + self.Lambda**2/MZ**2 * (np.pi*alpha*self.Ychi)/(2*sw**2*cw**2) * DIM4)/self.Lambda**2
            coeff_dict_5f['C63e'] = (- self.Ychi/8*coeff_dict_shifted['C691'] - coeff_dict_shifted['C6101']/2 + coeff_dict_shifted['C6111']/2\
                   - self.Ychi/8 * coeff_dict_shifted['C615']\
                   - 1/2 * coeff_dict_shifted['C616']\
                   + self.Lambda**2/MZ**2 * (np.pi*alpha*self.Ychi)/(2*sw**2*cw**2) * DIM4)/self.Lambda**2
            coeff_dict_5f['C63mu'] = (- self.Ychi/8*coeff_dict_shifted['C692'] - coeff_dict_shifted['C6102']/2 + coeff_dict_shifted['C6112']/2\
                   - self.Ychi/8 * coeff_dict_shifted['C615']\
                   - 1/2 * coeff_dict_shifted['C616']\
                   + self.Lambda**2/MZ**2 * (np.pi*alpha*self.Ychi)/(2*sw**2*cw**2) * DIM4)/self.Lambda**2
            coeff_dict_5f['C63tau'] = (- self.Ychi/8*coeff_dict_shifted['C693'] - coeff_dict_shifted['C6103']/2 + coeff_dict_shifted['C6113']/2\
                   - self.Ychi/8 * coeff_dict_shifted['C615']\
                   - 1/2 * coeff_dict_shifted['C616']\
                   + self.Lambda**2/MZ**2 * (np.pi*alpha*self.Ychi)/(2*sw**2*cw**2) * DIM4)/self.Lambda**2

            coeff_dict_5f['C64u'] = (self.Ychi/8*coeff_dict_shifted['C651'] - coeff_dict_shifted['C661']/2 + coeff_dict_shifted['C671']/2\
                    + self.Ychi/8 * coeff_dict_shifted['C617']\
                    + 1/2 * coeff_dict_shifted['C618'])/self.Lambda**2
            coeff_dict_5f['C64d'] = (- self.Ychi/8*coeff_dict_shifted['C651'] - coeff_dict_shifted['C661']/2 + coeff_dict_shifted['C681']/2\
                    - self.Ychi/8 * coeff_dict_shifted['C617']\
                    - 1/2 * coeff_dict_shifted['C618'])/self.Lambda**2
            coeff_dict_5f['C64s'] = (- self.Ychi/8*coeff_dict_shifted['C652'] - coeff_dict_shifted['C662']/2 + coeff_dict_shifted['C682']/2\
                    - self.Ychi/8 * coeff_dict_shifted['C617']\
                    - 1/2 * coeff_dict_shifted['C618'])/self.Lambda**2
            coeff_dict_5f['C64c'] = (self.Ychi/8*coeff_dict_shifted['C652'] - coeff_dict_shifted['C662']/2 + coeff_dict_shifted['C672']/2\
                    + self.Ychi/8 * coeff_dict_shifted['C617']\
                    + 1/2 * coeff_dict_shifted['C618'])/self.Lambda**2
            coeff_dict_5f['C64b'] = (- self.Ychi/8*coeff_dict_shifted['C653'] - coeff_dict_shifted['C663']/2 + coeff_dict_shifted['C683']/2\
                    - self.Ychi/8 * coeff_dict_shifted['C617']\
                    - 1/2 * coeff_dict_shifted['C618'])/self.Lambda**2
            coeff_dict_5f['C64e'] = (- self.Ychi/8*coeff_dict_shifted['C6121'] - coeff_dict_shifted['C6131']/2 + coeff_dict_shifted['C6141']/2\
                    - self.Ychi/8 * coeff_dict_shifted['C617']\
                    - 1/2 * coeff_dict_shifted['C618'])/self.Lambda**2
            coeff_dict_5f['C64mu'] = (- self.Ychi/8*coeff_dict_shifted['C6122'] - coeff_dict_shifted['C6132']/2 + coeff_dict_shifted['C6142']/2\
                    - self.Ychi/8 * coeff_dict_shifted['C617']\
                    - 1/2 * coeff_dict_shifted['C618'])/self.Lambda**2
            coeff_dict_5f['C64tau'] = (- self.Ychi/8*coeff_dict_shifted['C6123'] - coeff_dict_shifted['C6133']/2 + coeff_dict_shifted['C6143']/2\
                    - self.Ychi/8 * coeff_dict_shifted['C617']\
                    - 1/2 * coeff_dict_shifted['C618'])/self.Lambda**2

            coeff_dict_5f['C71'] = (1/Mh**2 * (coeff_dict_shifted['C53'] + self.Ychi/4 * coeff_dict_shifted['C54']))/self.Lambda\
                                   + higgs_penguin_gluon(self.Ychi,self.dchi) * DIM4
            coeff_dict_5f['C72'] = (1/Mh**2 * (coeff_dict_shifted['C57'] + self.Ychi/4 * coeff_dict_shifted['C58']))/self.Lambda

            coeff_dict_5f['C75u'] = - 1/Mh**2 * (coeff_dict_shifted['C53'] + self.Ychi/4 * coeff_dict_shifted['C54'])/self.Lambda\
                                    + higgs_penguin_fermion(self.Ychi,self.dchi) * DIM4
            coeff_dict_5f['C75d'] = - 1/Mh**2 * (coeff_dict_shifted['C53'] + self.Ychi/4 * coeff_dict_shifted['C54'])/self.Lambda\
                                    + higgs_penguin_fermion(self.Ychi,self.dchi) * DIM4
            coeff_dict_5f['C75s'] = - 1/Mh**2 * (coeff_dict_shifted['C53'] + self.Ychi/4 * coeff_dict_shifted['C54'])/self.Lambda\
                                    + higgs_penguin_fermion(self.Ychi,self.dchi) * DIM4
            coeff_dict_5f['C75c'] = - 1/Mh**2 * (coeff_dict_shifted['C53'] + self.Ychi/4 * coeff_dict_shifted['C54'])/self.Lambda\
                                    + higgs_penguin_fermion(self.Ychi,self.dchi) * DIM4
            coeff_dict_5f['C75b'] = - 1/Mh**2 * (coeff_dict_shifted['C53'] + self.Ychi/4 * coeff_dict_shifted['C54'])/self.Lambda\
                                    + higgs_penguin_fermion(self.Ychi,self.dchi) * DIM4
            coeff_dict_5f['C75e'] = - 1/Mh**2 * (coeff_dict_shifted['C53'] + self.Ychi/4 * coeff_dict_shifted['C54'])/self.Lambda\
                                    + higgs_penguin_fermion(self.Ychi,self.dchi) * DIM4
            coeff_dict_5f['C75mu'] = - 1/Mh**2 * (coeff_dict_shifted['C53'] + self.Ychi/4 * coeff_dict_shifted['C54'])/self.Lambda\
                                    + higgs_penguin_fermion(self.Ychi,self.dchi) * DIM4
            coeff_dict_5f['C61tau'] = - 1/Mh**2 * (coeff_dict_shifted['C53'] + self.Ychi/4 * coeff_dict_shifted['C54'])/self.Lambda\
                                    + higgs_penguin_fermion(self.Ychi,self.dchi) * DIM4

            coeff_dict_5f['C76u'] = - 1/Mh**2 * (coeff_dict_shifted['C57'] + self.Ychi/4 * coeff_dict_shifted['C58'])/self.Lambda
            coeff_dict_5f['C76d'] = - 1/Mh**2 * (coeff_dict_shifted['C57'] + self.Ychi/4 * coeff_dict_shifted['C58'])/self.Lambda
            coeff_dict_5f['C76s'] = - 1/Mh**2 * (coeff_dict_shifted['C57'] + self.Ychi/4 * coeff_dict_shifted['C58'])/self.Lambda
            coeff_dict_5f['C76c'] = - 1/Mh**2 * (coeff_dict_shifted['C57'] + self.Ychi/4 * coeff_dict_shifted['C58'])/self.Lambda
            coeff_dict_5f['C76b'] = - 1/Mh**2 * (coeff_dict_shifted['C57'] + self.Ychi/4 * coeff_dict_shifted['C58'])/self.Lambda
            coeff_dict_5f['C76e'] = - 1/Mh**2 * (coeff_dict_shifted['C57'] + self.Ychi/4 * coeff_dict_shifted['C58'])/self.Lambda
            coeff_dict_5f['C76mu'] = - 1/Mh**2 * (coeff_dict_shifted['C57'] + self.Ychi/4 * coeff_dict_shifted['C58'])/self.Lambda
            coeff_dict_5f['C76tau'] = - 1/Mh**2 * (coeff_dict_shifted['C57'] + self.Ychi/4 * coeff_dict_shifted['C58'])/self.Lambda

        coeff_dict_5f['C73'] = 0
        coeff_dict_5f['C74'] = 0

        coeff_dict_5f['C78u'] = 0
        coeff_dict_5f['C78d'] = 0
        coeff_dict_5f['C78s'] = 0
        coeff_dict_5f['C78c'] = 0
        coeff_dict_5f['C78b'] = 0
        coeff_dict_5f['C78e'] = 0
        coeff_dict_5f['C78mu'] = 0
        coeff_dict_5f['C78tau'] = 0

        coeff_dict_5f['C79u'] = 0
        coeff_dict_5f['C79d'] = 0
        coeff_dict_5f['C79s'] = 0
        coeff_dict_5f['C79c'] = 0
        coeff_dict_5f['C79b'] = 0
        coeff_dict_5f['C79e'] = 0
        coeff_dict_5f['C79mu'] = 0
        coeff_dict_5f['C79tau'] = 0

        coeff_dict_5f['C710u'] = 0
        coeff_dict_5f['C710d'] = 0
        coeff_dict_5f['C710s'] = 0
        coeff_dict_5f['C710c'] = 0
        coeff_dict_5f['C710b'] = 0
        coeff_dict_5f['C710e'] = 0
        coeff_dict_5f['C710mu'] = 0
        coeff_dict_5f['C710tau'] = 0

        return coeff_dict_5f


    def _my_cNR(self, mchi, RGE=None, NLO=None, mchi_threshold=None, RUN_EW=None, DIM4=None):
        """ Calculate the NR coefficients from four-flavor theory with meson contributions split off (mainly for internal use) """
        return WC_5f(self.match(mchi, mchi_threshold, RUN_EW, DIM4), self.DM_type)._my_cNR(self.mchi_phys, RGE, NLO)

    def cNR(self, mchi, qvec, RGE=None, NLO=None, mchi_threshold=None, RUN_EW=None, DIM4=None):
        """ Calculate the NR coefficients from four-flavor theory """
        return WC_5f(self.match(mchi, mchi_threshold, RUN_EW, DIM4), self.DM_type).cNR(mchi, qvec, RGE, NLO)

    def write_mma(self, mchi, qvector, RGE=None, NLO=None, mchi_threshold=None, RUN_EW=None, DIM4=None, path=None, filename=None):
        """ Write a text file with the NR coefficients that can be read into DMFormFactor 

        The order is {cNR1p, cNR2p, ... , cNR1n, cNR1n, ... }

        Mandatory arguments are the DM mass mchi (in GeV) and the momentum transfer qvector (in GeV) 

        <path> should be a string with the path (including the trailing "/") where the file should be saved
        (default is '.')

        <filename> is the filename (default 'cNR.m')
        """
        WC_5f(self.match(mchi, mchi_threshold, RUN_EW, DIM4), self.DM_type).write_mma(mchi, qvector, RGE, NLO, path, filename)

=======
        WC_4f(self.match(RGE, double_QCD), self.DM_type).write_mma(DM_mass, q, RGE, NLO, double_QCD, path, filename)
>>>>>>> efc7d305


<|MERGE_RESOLUTION|>--- conflicted
+++ resolved
@@ -2567,8 +2567,9 @@
 
         <filename> is the filename (default 'cNR.m')
         """
-<<<<<<< HEAD
-        WC_4f(self.match(), self.DM_type).write_mma(mchi, q, RGE, NLO, path, filename)
+        WC_4f(self.match(RGE, double_QCD), self.DM_type).write_mma(DM_mass, q, RGE, NLO, double_QCD, path, filename)
+
+
 
 
 
@@ -3237,8 +3238,5 @@
         """
         WC_5f(self.match(mchi, mchi_threshold, RUN_EW, DIM4), self.DM_type).write_mma(mchi, qvector, RGE, NLO, path, filename)
 
-=======
-        WC_4f(self.match(RGE, double_QCD), self.DM_type).write_mma(DM_mass, q, RGE, NLO, double_QCD, path, filename)
->>>>>>> efc7d305
-
-
+
+
