#!/usr/bin/env python3

import sys
import numpy as np
import scipy.integrate as spint
import warnings
import os.path
from directdm.run import adm
from directdm.run import rge
from directdm.num.num_input import Num_input
from directdm.num.single_nucleon_form_factors import *

#----------------------------------------------#
# convert dictionaries to lists and vice versa #
#----------------------------------------------#

def dict_to_list(dictionary, order_list):
    """ Create a list from dictionary, according to ordering in order_list """
    #assert sorted(order_list) == sorted(dictionary.keys())
    wc_list = []
    for wc_name in order_list:
        wc_list.append(dictionary[wc_name])
    return wc_list

def list_to_dict(wc_list, order_list):
    """ Create a dictionary from a list wc_list, using keys in order_list """
    #assert len(order_list) == len(wc_list)
    wc_dict = {}
    for wc_ind in range(len(order_list)):
        wc_dict[order_list[wc_ind]] = wc_list[wc_ind]
    return wc_dict
    




#---------------------------------------------------#
# Classes for Wilson coefficients at various scales #
#---------------------------------------------------#


class WC_3f(object):
    def __init__(self, coeff_dict, DM_type=None):
        """ Class for Wilson coefficients in 3 flavor QCD x QED plus DM.

        The first argument should be a dictionary for the initial conditions of the 2 + 24 + 4 + 36 + 4 + 48 + 6 = 124 
        dimension-five to dimension-seven three-flavor-QCD Wilson coefficients of the form
        {'C51' : value, 'C52' : value, ...}. 
        An arbitrary number of them can be given; the default values are zero. 

        The second argument is the DM type; it can take the following values: 
            "D" (Dirac fermion; this is the default)
            "M" (Majorana fermion)
            "C" (Complex scalar)
            "R" (Real scalar)

        The possible names are (with an hopefully obvious notation):

        Dirac fermion:       'C51', 'C52', 'C61u', 'C61d', 'C61s', 'C61e', 'C61mu', 'C61tau', 
                             'C62u', 'C62d', 'C62s', 'C62e', 'C62mu', 'C62tau',
                             'C63u', 'C63d', 'C63s', 'C63e', 'C63mu', 'C63tau', 
                             'C64u', 'C64d', 'C64s', 'C64e', 'C64mu', 'C64tau',
                             'C71', 'C72', 'C73', 'C74',
                             'C75u', 'C75d', 'C75s', 'C75e', 'C75mu', 'C75tau', 
                             'C76u', 'C76d', 'C76s', 'C76e', 'C76mu', 'C76tau',
                             'C77u', 'C77d', 'C77s', 'C77e', 'C77mu', 'C77tau', 
                             'C78u', 'C78d', 'C78s', 'C78e', 'C78mu', 'C78tau',
                             'C79u', 'C79d', 'C79s', 'C79e', 'C79mu', 'C79tau', 
                             'C710u', 'C710d', 'C710s', 'C710e', 'C710mu', 'C710tau',
                             'C711', 'C712', 'C713', 'C714',
                             'C715u', 'C715d', 'C715s', 'C715e', 'C715mu', 'C715tau', 
                             'C716u', 'C716d', 'C716s', 'C716e', 'C716mu', 'C716tau',
                             'C717u', 'C717d', 'C717s', 'C717e', 'C717mu', 'C717tau', 
                             'C718u', 'C718d', 'C718s', 'C718e', 'C718mu', 'C718tau',
                             'C719u', 'C719d', 'C719s', 'C719e', 'C719mu', 'C719tau', 
                             'C720u', 'C720d', 'C720s', 'C720e', 'C720mu', 'C720tau', 
                             'C721u', 'C721d', 'C721s', 'C721e', 'C721mu', 'C721tau', 
                             'C722u', 'C722d', 'C722s', 'C722e', 'C722mu', 'C722tau' 
                             'C83u', 'C83d', 'C83s', 'C84u', 'C84d', 'C84s'

        Majorana fermion:    'C62u', 'C62d', 'C62s', 'C62e', 'C62mu', 'C62tau',
                             'C64u', 'C64d', 'C64s', 'C64e', 'C64mu', 'C64tau',
                             'C71', 'C72', 'C73', 'C74',
                             'C75u', 'C75d', 'C75s', 'C75e', 'C75mu', 'C75tau', 
                             'C76u', 'C76d', 'C76s', 'C76e', 'C76mu', 'C76tau',
                             'C77u', 'C77d', 'C77s', 'C77e', 'C77mu', 'C77tau', 
                             'C78u', 'C78d', 'C78s', 'C78e', 'C78mu', 'C78tau',
                             'C711', 'C712', 'C713', 'C714',
                             'C715u', 'C715d', 'C715s', 'C715e', 'C715mu', 'C715tau', 
                             'C716u', 'C716d', 'C716s', 'C716e', 'C716mu', 'C716tau',
                             'C717u', 'C717d', 'C717s', 'C717e', 'C717mu', 'C717tau', 
                             'C718u', 'C718d', 'C718s', 'C718e', 'C718mu', 'C718tau',

        Complex Scalar:      'C61u', 'C61d', 'C61s', 'C61e', 'C61mu', 'C61tau', 
                             'C62u', 'C62d', 'C62s', 'C62e', 'C62mu', 'C62tau',
                             'C63u', 'C63d', 'C63s', 'C63e', 'C63mu', 'C63tau', 
                             'C64u', 'C64d', 'C64s', 'C64e', 'C64mu', 'C64tau',
                             'C65', 'C66', 'C67', 'C68' 

        Real Scalar:         'C63u', 'C63d', 'C63s', 'C63e', 'C63mu', 'C63tau', 
                             'C64u', 'C64d', 'C64s', 'C64e', 'C64mu', 'C64tau',
                             'C65', 'C66', 'C67', 'C68'

        (the notation corresponds to the numbering in 1707.06998).
        The Wilson coefficients should be specified in the MS-bar scheme at 2 GeV.

        The class has three methods:

        run
        ---
        Run the Wilson coefficients from mu = 2 GeV to mu_low [GeV; default 2 GeV], with 3 active quark flavors


        cNR
        ---
        Calculate the cNR coefficients as defined in 1308.6288

        The class has two mandatory arguments: The DM mass in GeV and the momentum transfer in GeV


        write_mma
        ---------
        Write an output file that can be loaded into mathematica, 
        to be used in the DMFormFactor package [1308.6288].

        """
        if DM_type is None:
            DM_type = "D"
        self.DM_type = DM_type

        if self.DM_type == "D":
            self.wc_name_list = ['C51', 'C52', 'C61u', 'C61d', 'C61s', 'C61e', 'C61mu', 'C61tau', 'C62u', 'C62d', 'C62s', 'C62e', 'C62mu', 'C62tau',
                                 'C63u', 'C63d', 'C63s', 'C63e', 'C63mu', 'C63tau', 'C64u', 'C64d', 'C64s', 'C64e', 'C64mu', 'C64tau',
                                 'C71', 'C72', 'C73', 'C74',
                                 'C75u', 'C75d', 'C75s', 'C75e', 'C75mu', 'C75tau', 'C76u', 'C76d', 'C76s', 'C76e', 'C76mu', 'C76tau',
                                 'C77u', 'C77d', 'C77s', 'C77e', 'C77mu', 'C77tau', 'C78u', 'C78d', 'C78s', 'C78e', 'C78mu', 'C78tau',
                                 'C79u', 'C79d', 'C79s', 'C79e', 'C79mu', 'C79tau', 'C710u', 'C710d', 'C710s', 'C710e', 'C710mu', 'C710tau',
                                 'C711', 'C712', 'C713', 'C714',
                                 'C715u', 'C715d', 'C715s', 'C715e', 'C715mu', 'C715tau', 'C716u', 'C716d', 'C716s', 'C716e', 'C716mu', 'C716tau',
                                 'C717u', 'C717d', 'C717s', 'C717e', 'C717mu', 'C717tau', 'C718u', 'C718d', 'C718s', 'C718e', 'C718mu', 'C718tau',
                                 'C719u', 'C719d', 'C719s', 'C719e', 'C719mu', 'C719tau', 'C720u', 'C720d', 'C720s', 'C720e', 'C720mu', 'C720tau', 
                                 'C721u', 'C721d', 'C721s', 'C721e', 'C721mu', 'C721tau', 'C722u', 'C722d', 'C722s', 'C722e', 'C722mu', 'C722tau']

            self.wc8_name_list = ['C81u', 'C81d', 'C81s', 'C82u', 'C82d', 'C82s', 'C83u', 'C83d', 'C83s', 'C84u', 'C84d', 'C84s']

        if self.DM_type == "M":
            self.wc_name_list = ['C62u', 'C62d', 'C62s', 'C62e', 'C62mu', 'C62tau',
                                 'C64u', 'C64d', 'C64s', 'C64e', 'C64mu', 'C64tau',
                                 'C71', 'C72', 'C73', 'C74',
                                 'C75u', 'C75d', 'C75s', 'C75e', 'C75mu', 'C75tau', 'C76u', 'C76d', 'C76s', 'C76e', 'C76mu', 'C76tau',
                                 'C77u', 'C77d', 'C77s', 'C77e', 'C77mu', 'C77tau', 'C78u', 'C78d', 'C78s', 'C78e', 'C78mu', 'C78tau',
                                 'C711', 'C712', 'C713', 'C714',
                                 'C715u', 'C715d', 'C715s', 'C715e', 'C715mu', 'C715tau', 'C716u', 'C716d', 'C716s', 'C716e', 'C716mu', 'C716tau',
                                 'C717u', 'C717d', 'C717s', 'C717e', 'C717mu', 'C717tau', 'C718u', 'C718d', 'C718s', 'C718e', 'C718mu', 'C718tau']

            # The list of indices to be deleted from the QCD/QED ADM because of less operators
            del_ind_list = [i for i in range(0,8)] + [i for i in range(14,20)] + [i for i in range(54,66)] + [i for i in range(94,118)]

        if self.DM_type == "C":
            self.wc_name_list = ['C61u', 'C61d', 'C61s', 'C61e', 'C61mu', 'C61tau', 
                                 'C62u', 'C62d', 'C62s', 'C62e', 'C62mu', 'C62tau',
                                 'C65', 'C66',
                                 'C63u', 'C63d', 'C63s', 'C63e', 'C63mu', 'C63tau', 
                                 'C64u', 'C64d', 'C64s', 'C64e', 'C64mu', 'C64tau',
                                 'C67', 'C68']

            # The list of indices to be deleted from the QCD/QED ADM because of less operators
            del_ind_list = [0,1] + [i for i in range(8,14)] + [i for i in range(20,26)] + [27] + [29] + [i for i in range(36,42)]\
                           + [i for i in range(48,66)] + [67] + [69] + [i for i in range(70,118)]

        if self.DM_type == "R":
            self.wc_name_list = ['C65', 'C66',
                                 'C63u', 'C63d', 'C63s', 'C63e', 'C63mu', 'C63tau', 
                                 'C64u', 'C64d', 'C64s', 'C64e', 'C64mu', 'C64tau',
                                 'C67', 'C68']

            # The list of indices to be deleted from the QCD/QED ADM because of less operators
            del_ind_list = [i for i in range(0,26)] + [27] + [29] + [i for i in range(36,42)] + [i for i in range(48,66)]\
                           + [67] + [69] + [i for i in range(70,118)]

        self.coeff_dict = {}

        # Issue a user warning if a key is not defined:

        for wc_name in coeff_dict.keys():
            if wc_name in self.wc_name_list:
                pass
            elif wc_name in self.wc8_name_list:
                pass
            else:
                warnings.warn('The key ' + wc_name + ' is not a valid key. Typo?')

        # Create the dictionary. 

        for wc_name in self.wc_name_list:
            if wc_name in coeff_dict.keys():
                self.coeff_dict[wc_name] = coeff_dict[wc_name]
            else:
                self.coeff_dict[wc_name] = 0.

        for wc_name in self.wc8_name_list:
            if wc_name in coeff_dict.keys():
                self.coeff_dict[wc_name] = coeff_dict[wc_name]
            else:
                self.coeff_dict[wc_name] = 0.

        # Create the np.array of coefficients:
        self.coeff_list_dm_dim6_dim7 = np.array(dict_to_list(self.coeff_dict, self.wc_name_list))
        self.coeff_list_dm_dim8 = np.array(dict_to_list(self.coeff_dict, self.wc8_name_list))



        #---------------------------#
        # The anomalous dimensions: #
        #---------------------------#
        if self.DM_type == "D":
            self.gamma_QED = adm.ADM_QED(3)
            self.gamma_QED2 = adm.ADM_QED2(3)
            self.gamma_QCD = adm.ADM_QCD(3)
            self.gamma_QCD2 = adm.ADM_QCD2(3)
            self.gamma_QCD_dim8 = adm.ADM_QCD_dim8(3)
        if self.DM_type == "M":
            self.gamma_QED = np.delete(np.delete(adm.ADM_QED(3), del_ind_list, 0), del_ind_list, 1)
            self.gamma_QED2 = np.delete(np.delete(adm.ADM_QED2(3), del_ind_list, 0), del_ind_list, 1)
            self.gamma_QCD = np.delete(np.delete(adm.ADM_QCD(3), del_ind_list, 1), del_ind_list, 2)
            self.gamma_QCD2 = np.delete(np.delete(adm.ADM_QCD2(3), del_ind_list, 1), del_ind_list, 2)
        if self.DM_type == "C":
            self.gamma_QED = np.delete(np.delete(adm.ADM_QED(3), del_ind_list, 0), del_ind_list, 1)
            self.gamma_QED2 = np.delete(np.delete(adm.ADM_QED2(3), del_ind_list, 0), del_ind_list, 1)
            self.gamma_QCD = np.delete(np.delete(adm.ADM_QCD(3), del_ind_list, 1), del_ind_list, 2)
            self.gamma_QCD2 = np.delete(np.delete(adm.ADM_QCD2(3), del_ind_list, 1), del_ind_list, 2)
        if self.DM_type == "R":
            self.gamma_QED = np.delete(np.delete(adm.ADM_QED(3), del_ind_list, 0), del_ind_list, 1)
            self.gamma_QED2 = np.delete(np.delete(adm.ADM_QED2(3), del_ind_list, 0), del_ind_list, 1)
            self.gamma_QCD = np.delete(np.delete(adm.ADM_QCD(3), del_ind_list, 1), del_ind_list, 2)
            self.gamma_QCD2 = np.delete(np.delete(adm.ADM_QCD2(3), del_ind_list, 1), del_ind_list, 2)


    def run(self, mu_low=None):
        """ Running of 3-flavor Wilson coefficients

        Calculate the running from 2 GeV to mu_low [GeV; default 2 GeV] in the three-flavor theory. 

        Return a dictionary of Wilson coefficients for the three-flavor Lagrangian
        at scale mu_low (this is the default).
        """
        if mu_low is None:
            mu_low=2

        #-------------#
        # The running #
        #-------------#

        ip = Num_input()
        alpha_at_mu = 1/ip.amtauinv

        as31 = rge.AlphaS(3,1)
        evolve1 = rge.RGE(self.gamma_QCD, 3)
        evolve2 = rge.RGE(self.gamma_QCD2, 3)
        evolve8 = rge.RGE([self.gamma_QCD_dim8], 3)

        C_at_mu_QCD = np.dot(evolve2.U0_as2(as31.run(2),as31.run(mu_low)), np.dot(evolve1.U0(as31.run(2),as31.run(mu_low)), self.coeff_list_dm_dim6_dim7))
        C_at_mu_QED = np.dot(self.coeff_list_dm_dim6_dim7, self.gamma_QED) * np.log(mu_low/2) * alpha_at_mu/(4*np.pi)\
                      + np.dot(self.coeff_list_dm_dim6_dim7, self.gamma_QED2) * np.log(mu_low/2) * (alpha_at_mu/(4*np.pi))**2
        C_dim8_at_mu = np.dot(evolve8.U0(as31.run(2),as31.run(mu_low)), self.coeff_list_dm_dim8)

        # Revert back to dictionary

        dict_coeff_mu = list_to_dict(C_at_mu_QCD + C_at_mu_QED, self.wc_name_list)
        dict_dm_dim8 = list_to_dict(C_dim8_at_mu, self.wc8_name_list)

        dict_coeff_mu.update(dict_dm_dim8)

        return dict_coeff_mu


    def _my_cNR(self, DM_mass, RGE=None, NLO=None):
        """Calculate the coefficients of the NR operators, with momentum dependence factored out.
    
        DM_mass is the DM mass in GeV

        RGE is a flag to turn RGE running on (True) or off (False). (Default True)

        If NLO is set to True, the coherently enhanced NLO terms for Q_9^(7) are added. (Default False)

        Returns a dictionary of coefficients for the NR Lagrangian, 
        as in 1308.6288, plus coefficients c13 -- c23, c100 for "spurious" long-distance operators

        The possible names are

        ['cNR1p', 'cNR1n', 'cNR2p', 'cNR2n', 'cNR3p', 'cNR3n', 'cNR4p', 'cNR4n', 'cNR5p', 'cNR5n',
         'cNR6p', 'cNR6n', 'cNR7p', 'cNR7n', 'cNR8p', 'cNR8n', 'cNR9p', 'cNR9n', 'cNR10p', 'cNR10n',
         'cNR11p', 'cNR11n', 'cNR12p', 'cNR12n', 'cNR13p', 'cNR13n', 'cNR14p', 'cNR14n', 'cNR15p', 'cNR15n',
         'cNR16p', 'cNR16n', 'cNR17p', 'cNR17n', 'cNR18p', 'cNR18n', 'cNR19p', 'cNR19n', 'cNR20p', 'cNR20n',
         'cNR21p', 'cNR21n', 'cNR22p', 'cNR22n', 'cNR23p', 'cNR23n', 'cNR100p', 'cNR100n', 'cNR104p', 'cNR104n']
        """
        if RGE is None:
            RGE = True
        if NLO is None:
            NLO = False

        ### Input parameters ####
        ip = Num_input()

        mpi = ip.mpi0
        mp = ip.mproton
        mn = ip.mneutron
        mN = (mp+mn)/2

        alpha = 1/ip.alowinv
        GF = ip.GF/16/np.pi

        # Quark masses at 2GeV
        mu = ip.mu_at_2GeV
        md = ip.md_at_2GeV
        ms = ip.ms_at_2GeV
        mtilde = ip.mtilde

        ### Numerical constants
        ip = Num_input()

        mproton = ip.mproton
        mneutron = ip.mneutron

        F1up = F1('u', 'p').value_zero_mom()
        F1dp = F1('d', 'p').value_zero_mom()
        F1sp = F1('s', 'p').value_zero_mom()

        F1un = F1('u', 'n').value_zero_mom()
        F1dn = F1('d', 'n').value_zero_mom()
        F1sn = F1('s', 'n').value_zero_mom()

        F2up = F2('u', 'p').value_zero_mom()
        F2dp = F2('d', 'p').value_zero_mom()
        F2sp = F2('s', 'p').value_zero_mom()

        F2un = F2('u', 'n').value_zero_mom()
        F2dn = F2('d', 'n').value_zero_mom()
        F2sn = F2('s', 'n').value_zero_mom()

        FAup = FA('u', 'p').value_zero_mom()
        FAdp = FA('d', 'p').value_zero_mom()
        FAsp = FA('s', 'p').value_zero_mom()

        FAun = FA('u', 'n').value_zero_mom()
        FAdn = FA('d', 'n').value_zero_mom()
        FAsn = FA('s', 'n').value_zero_mom()

        FPpup_pion = FPprimed('u', 'p').value_pion_pole()
        FPpdp_pion = FPprimed('d', 'p').value_pion_pole()
        FPpsp_pion = FPprimed('s', 'p').value_pion_pole()

        FPpun_pion = FPprimed('u', 'n').value_pion_pole()
        FPpdn_pion = FPprimed('d', 'n').value_pion_pole()
        FPpsn_pion = FPprimed('s', 'n').value_pion_pole()

        FPpup_eta = FPprimed('u', 'p').value_eta_pole()
        FPpdp_eta = FPprimed('d', 'p').value_eta_pole()
        FPpsp_eta = FPprimed('s', 'p').value_eta_pole()

        FPpun_eta = FPprimed('u', 'n').value_eta_pole()
        FPpdn_eta = FPprimed('d', 'n').value_eta_pole()
        FPpsn_eta = FPprimed('s', 'n').value_eta_pole()

        FSup = FS('u', 'p').value_zero_mom()
        FSdp = FS('d', 'p').value_zero_mom()
        FSsp = FS('s', 'p').value_zero_mom()

        FSun = FS('u', 'n').value_zero_mom()
        FSdn = FS('d', 'n').value_zero_mom()
        FSsn = FS('s', 'n').value_zero_mom()

        FPup_pion = FP('u', 'p').value_pion_pole()
        FPdp_pion = FP('d', 'p').value_pion_pole()
        FPsp_pion = FP('s', 'p').value_pion_pole()

        FPun_pion = FP('u', 'n').value_pion_pole()
        FPdn_pion = FP('d', 'n').value_pion_pole()
        FPsn_pion = FP('s', 'n').value_pion_pole()

        FPup_eta = FP('u', 'p').value_eta_pole()
        FPdp_eta = FP('d', 'p').value_eta_pole()
        FPsp_eta = FP('s', 'p').value_eta_pole()

        FPun_eta = FP('u', 'n').value_eta_pole()
        FPdn_eta = FP('d', 'n').value_eta_pole()
        FPsn_eta = FP('s', 'n').value_eta_pole()

        FGp = FG('p').value_zero_mom()
        FGn = FG('n').value_zero_mom()

        FGtildep = FGtilde('p').value_zero_mom()
        FGtilden = FGtilde('n').value_zero_mom()

        FGtildep_pion = FGtilde('p').value_pion_pole()
        FGtilden_pion = FGtilde('n').value_pion_pole()

        FGtildep_eta = FGtilde('p').value_eta_pole()
        FGtilden_eta = FGtilde('n').value_eta_pole()

        FT0up = FT0('u', 'p').value_zero_mom()
        FT0dp = FT0('d', 'p').value_zero_mom()
        FT0sp = FT0('s', 'p').value_zero_mom()

        FT0un = FT0('u', 'n').value_zero_mom()
        FT0dn = FT0('d', 'n').value_zero_mom()
        FT0sn = FT0('s', 'n').value_zero_mom()

        FT1up = FT1('u', 'p').value_zero_mom()
        FT1dp = FT1('d', 'p').value_zero_mom()
        FT1sp = FT1('s', 'p').value_zero_mom()

        FT1un = FT1('u', 'n').value_zero_mom()
        FT1dn = FT1('d', 'n').value_zero_mom()
        FT1sn = FT1('s', 'n').value_zero_mom()



        ### The coefficients ###
        #
        # Note that all dependence on 1/q^2, 1/(m^2-q^2), q^2/(m^2-q^2) is taken care of by defining spurious operators.
        #
        # Therefore, we need to split some of the coefficients
        # into the "pion part" etc. with the q-dependence factored out, and introduce a few spurious "long-distance" operators.
        #
        # The coefficients cNR1 -- cNR12 correspond to the operators in 1611.00368 and 1308.6288
        #
        # Therefore, we define O13 = O6/(mpi^2+q^2); 
        #                      O14 = O6/(meta^2+q^2);
        #                      O15 = O6*q^2/(mpi^2+q^2);
        #                      O16 = O6*q^2/(meta^2+q^2);
        #                      O17 = O10/(mpi^2+q^2);
        #                      O18 = O10/(meta^2+q^2);
        #                      O19 = O10*q^2/(mpi^2+q^2);
        #                      O20 = O10*q^2/(meta^2+q^2);
        #
        # For the dipole interactions, these are the ones that have c2p1, c1N2, c2p2 as coefficients. 
        # Therefore, we define O21 = O5/q^2; 
        #                      O22 = O6/q^2.
        #                      O23 = O11/q^2.
        # 
        # For the tensors, O4 * q^2 appears as a leading contribution.
        # Therefore, we define O104 = O1 * q^2
        #
        # For the tensors, O1 * q^2 appears as a subleading contribution.
        # Therefore, we define O100 = O1 * q^2
        #
        # q^2 is here always the spatial part!!! 
        #

        if RGE:
            c3mu_dict = self.run(2)
        else:
            c3mu_dict = self.coeff_dict

        if self.DM_type == "D":
            my_cNR_dict = {
            'cNR1p' :   F1up*(c3mu_dict['C61u'] - np.sqrt(2)*GF*mu**2 * c3mu_dict['C81u'])\
                      + F1dp*(c3mu_dict['C61d'] - np.sqrt(2)*GF*md**2 * c3mu_dict['C81d']) + FGp*c3mu_dict['C71']\
                      + FSup*c3mu_dict['C75u'] + FSdp*c3mu_dict['C75d'] + FSsp*c3mu_dict['C75s']\
                      - alpha/(2*np.pi*DM_mass)*c3mu_dict['C51']\
                      + 2*DM_mass * (F1up*c3mu_dict['C715u'] + F1dp*c3mu_dict['C715d'] + F1sp*c3mu_dict['C715s']),
            'cNR2p' : 0,
            'cNR3p' : 0,
            'cNR4p' : - 4*(  FAup*(c3mu_dict['C64u'] - np.sqrt(2)*GF*mu**2 * c3mu_dict['C84u'])\
                           + FAdp*(c3mu_dict['C64d'] - np.sqrt(2)*GF*md**2 * c3mu_dict['C84d'])\
                           + FAsp*(c3mu_dict['C64s'] - np.sqrt(2)*GF*ms**2 * c3mu_dict['C84s']))\
                      - 2*alpha/np.pi * ip.mup/mN * c3mu_dict['C51']\
                      + 8*(FT0up*c3mu_dict['C79u'] + FT0dp*c3mu_dict['C79d'] + FT0sp*c3mu_dict['C79s']),
            'cNR5p' : - 2*mN * (F1up*c3mu_dict['C719u'] + F1dp*c3mu_dict['C719d'] + F1sp*c3mu_dict['C719s']),
            'cNR6p' : mN/DM_mass * FGtildep * c3mu_dict['C74']\
                      -2*mN*((F1up+F2up)*c3mu_dict['C719u'] + (F1dp+F2dp)*c3mu_dict['C719d'] + (F1sp+F2dp)*c3mu_dict['C719s']),
            'cNR7p' : - 2*(  FAup*(c3mu_dict['C63u'] - np.sqrt(2)*GF*mu**2 * c3mu_dict['C83u'])\
                           + FAdp*(c3mu_dict['C63d'] - np.sqrt(2)*GF*md**2 * c3mu_dict['C83d'])\
                           + FAsp*(c3mu_dict['C63s'] - np.sqrt(2)*GF*ms**2 * c3mu_dict['C83s']))\
                      - 4*DM_mass * (FAup*c3mu_dict['C717u'] + FAdp*c3mu_dict['C717d'] + FAsp*c3mu_dict['C717s']),
            'cNR8p' : 2*(  F1up*(c3mu_dict['C62u'] - np.sqrt(2)*GF*mu**2 * c3mu_dict['C82u'])\
                         + F1dp*(c3mu_dict['C62d'] - np.sqrt(2)*GF*md**2 * c3mu_dict['C82d'])),
            'cNR9p' : 2*(  (F1up+F2up)*(c3mu_dict['C62u'] - np.sqrt(2)*GF*mu**2 * c3mu_dict['C82u'])\
                         + (F1dp+F2dp)*(c3mu_dict['C62d'] - np.sqrt(2)*GF*md**2 * c3mu_dict['C82d'])\
                         + (F1sp+F2sp)*(c3mu_dict['C62s'] - np.sqrt(2)*GF*ms**2 * c3mu_dict['C82s']))\
                      + 2*mN*(  FAup*(c3mu_dict['C63u'] - np.sqrt(2)*GF*mu**2 * c3mu_dict['C83u'])\
                              + FAdp*(c3mu_dict['C63d'] - np.sqrt(2)*GF*md**2 * c3mu_dict['C83d'])\
                              + FAsp*(c3mu_dict['C63s'] - np.sqrt(2)*GF*ms**2 * c3mu_dict['C83s']))/DM_mass\
                      - 4*mN * (FAup*c3mu_dict['C721u'] + FAdp*c3mu_dict['C721d'] + FAsp*c3mu_dict['C721s']),
            'cNR10p' : FGtildep * c3mu_dict['C73']\
                       -2*mN/DM_mass * (FT0up*c3mu_dict['C710u'] + FT0dp*c3mu_dict['C710d'] + FT0sp*c3mu_dict['C710s']),
            'cNR11p' : - mN/DM_mass * (FSup*c3mu_dict['C76u'] + FSdp*c3mu_dict['C76d'] + FSsp*c3mu_dict['C76s'])\
                       - mN/DM_mass * FGp * c3mu_dict['C72']\
                        + 2*((FT0up-FT1up)*c3mu_dict['C710u'] + (FT0dp-FT1dp)*c3mu_dict['C710d'] + (FT0sp-FT1sp)*c3mu_dict['C710s'])\
                        - 2*mN * (  F1up*(c3mu_dict['C716u']+c3mu_dict['C720u'])\
                                  + F1dp*(c3mu_dict['C716d']+c3mu_dict['C720d'])\
                                  + F1sp*(c3mu_dict['C716s']+c3mu_dict['C720s'])),
            'cNR12p' : -8*(FT0up*c3mu_dict['C710u'] + FT0dp*c3mu_dict['C710d'] + FT0sp*c3mu_dict['C710s']),
    
            'cNR13p' : mN/DM_mass * (FPup_pion*c3mu_dict['C78u'] + FPdp_pion*c3mu_dict['C78d'])\
                       + FPpup_pion*(c3mu_dict['C64u'] - np.sqrt(2)*GF*mu**2 * c3mu_dict['C84u'])\
                       + FPpdp_pion*(c3mu_dict['C64d'] - np.sqrt(2)*GF*md**2 * c3mu_dict['C84d']),
            'cNR14p' : mN/DM_mass * (FPup_eta*c3mu_dict['C78u'] + FPdp_eta*c3mu_dict['C78d'] + FPsp_eta*c3mu_dict['C78s'])\
                       + FPpup_eta*(c3mu_dict['C64u'] - np.sqrt(2)*GF*mu**2 * c3mu_dict['C84u'])\
                       + FPpdp_eta*(c3mu_dict['C64d'] - np.sqrt(2)*GF*md**2 * c3mu_dict['C84d'])\
                       + FPpsp_eta*(c3mu_dict['C64s'] - np.sqrt(2)*GF*ms**2 * c3mu_dict['C84s'])\
                       + 4*mN * (  FAup*(c3mu_dict['C718u']+c3mu_dict['C722u'])\
                                 + FAdp*(c3mu_dict['C718d']+c3mu_dict['C722d'])\
                                 + FAsp*(c3mu_dict['C718s']+c3mu_dict['C722s'])),
            'cNR15p' : mN/DM_mass * FGtildep_pion * c3mu_dict['C74'],
            'cNR16p' : mN/DM_mass * FGtildep_eta * c3mu_dict['C74'],
    
            'cNR17p' : FPup_pion*c3mu_dict['C77u'] + FPdp_pion*c3mu_dict['C77d'],
            'cNR18p' : FPup_eta*c3mu_dict['C77u'] + FPdp_eta*c3mu_dict['C77d'] + FPsp_eta*c3mu_dict['C77s'],
            'cNR19p' : FGtildep_pion * c3mu_dict['C73'],
            'cNR20p' : FGtildep_eta * c3mu_dict['C73'],
    
            'cNR21p' : mN* (2*alpha/np.pi*c3mu_dict['C51']),
            'cNR22p' : -mN**2* (- 2*alpha/np.pi * ip.mup/mN * c3mu_dict['C51']),
            'cNR23p' : mN* (2*alpha/np.pi*c3mu_dict['C52']),

            'cNR100p' : (F1up*c3mu_dict['C719u'] + F1dp*c3mu_dict['C719d'] + F1sp*c3mu_dict['C719s'])/(2*DM_mass),
            'cNR104p' : 2*((F1up+F2up)*c3mu_dict['C719u'] + (F1dp+F2dp)*c3mu_dict['C719d'] + (F1sp+F2dp)*c3mu_dict['C719s'])/mN,




            'cNR1n' :   F1un*(c3mu_dict['C61u'] - np.sqrt(2)*GF*mu**2 * c3mu_dict['C81u'])\
                      + F1dn*(c3mu_dict['C61d'] - np.sqrt(2)*GF*md**2 * c3mu_dict['C81d']) + FGn*c3mu_dict['C71']\
                      + FSun*c3mu_dict['C75u'] + FSdn*c3mu_dict['C75d'] + FSsn*c3mu_dict['C75s']\
                      + 2*DM_mass * (F1un*c3mu_dict['C715u'] + F1dn*c3mu_dict['C715d'] + F1sn*c3mu_dict['C715s']),
            'cNR2n' : 0,
            'cNR3n' : 0,
            'cNR4n' : - 4*(  FAun*(c3mu_dict['C64u'] - np.sqrt(2)*GF*mu**2 * c3mu_dict['C84u'])\
                           + FAdn*(c3mu_dict['C64d'] - np.sqrt(2)*GF*md**2 * c3mu_dict['C84d'])\
                           + FAsn*(c3mu_dict['C64s'] - np.sqrt(2)*GF*ms**2 * c3mu_dict['C84s']))\
                      - 2*alpha/np.pi * ip.mun/mN * c3mu_dict['C51']\
                      + 8*(FT0un*c3mu_dict['C79u'] + FT0dn*c3mu_dict['C79d'] + FT0sn*c3mu_dict['C79s']),
            'cNR5n' : - 2*mN * (F1un*c3mu_dict['C719u'] + F1dn*c3mu_dict['C719d'] + F1sn*c3mu_dict['C719s']),
            'cNR6n' : mN/DM_mass * FGtilden * c3mu_dict['C74']\
                      -2*mN*((F1un+F2un)*c3mu_dict['C719u'] + (F1dn+F2dn)*c3mu_dict['C719d'] + (F1sn+F2dn)*c3mu_dict['C719s']),
            'cNR7n' : - 2*(  FAun*(c3mu_dict['C63u'] - np.sqrt(2)*GF*mu**2 * c3mu_dict['C83u'])\
                           + FAdn*(c3mu_dict['C63d'] - np.sqrt(2)*GF*md**2 * c3mu_dict['C83d'])\
                           + FAsn*(c3mu_dict['C63s'] - np.sqrt(2)*GF*ms**2 * c3mu_dict['C83s']))\
                      - 4*DM_mass * (FAun*c3mu_dict['C717u'] + FAdn*c3mu_dict['C717d']+ FAsn*c3mu_dict['C717s']),
            'cNR8n' : 2*(  F1un*(c3mu_dict['C62u'] - np.sqrt(2)*GF*mu**2 * c3mu_dict['C82u'])\
                         + F1dn*(c3mu_dict['C62d'] - np.sqrt(2)*GF*md**2 * c3mu_dict['C82d'])),
            'cNR9n' : 2*(  (F1un+F2un)*(c3mu_dict['C62u'] - np.sqrt(2)*GF*mu**2 * c3mu_dict['C82u'])\
                         + (F1dn+F2dn)*(c3mu_dict['C62d'] - np.sqrt(2)*GF*md**2 * c3mu_dict['C82d'])\
                         + (F1sn+F2sn)*(c3mu_dict['C62s'] - np.sqrt(2)*GF*ms**2 * c3mu_dict['C82s']))\
                      + 2*mN*(  FAun*(c3mu_dict['C63u'] - np.sqrt(2)*GF*mu**2 * c3mu_dict['C83u'])\
                              + FAdn*(c3mu_dict['C63d'] - np.sqrt(2)*GF*md**2 * c3mu_dict['C83d'])\
                              + FAsn*(c3mu_dict['C63s'] - np.sqrt(2)*GF*ms**2 * c3mu_dict['C83s']))/DM_mass\
                      - 4*mN * (FAun*c3mu_dict['C721u'] + FAdn*c3mu_dict['C721d'] + FAsn*c3mu_dict['C721s']),
            'cNR10n' : FGtilden * c3mu_dict['C73']\
                     -2*mN/DM_mass * (FT0un*c3mu_dict['C710u'] + FT0dn*c3mu_dict['C710d'] + FT0sn*c3mu_dict['C710s']),
            'cNR11n' : - mN/DM_mass * (FSun*c3mu_dict['C76u'] + FSdn*c3mu_dict['C76d'] + FSsn*c3mu_dict['C76s'])\
                       - mN/DM_mass * FGn * c3mu_dict['C72']\
                       + 2*((FT0un-FT1un)*c3mu_dict['C710u'] + (FT0dn-FT1dn)*c3mu_dict['C710d'] + (FT0sn-FT1sn)*c3mu_dict['C710s'])\
                       - 2*mN * (  F1un*(c3mu_dict['C716u']+c3mu_dict['C720u'])\
                                 + F1dn*(c3mu_dict['C716d']+c3mu_dict['C720d'])\
                                 + F1sn*(c3mu_dict['C716s']+c3mu_dict['C720s'])),
            'cNR12n' : -8*(FT0un*c3mu_dict['C710u'] + FT0dn*c3mu_dict['C710d'] + FT0sn*c3mu_dict['C710s']),
    
            'cNR13n' : mN/DM_mass * (FPun_pion*c3mu_dict['C78u'] + FPdn_pion*c3mu_dict['C78d'])\
                       + FPpun_pion*(c3mu_dict['C64u'] - np.sqrt(2)*GF*mu**2 * c3mu_dict['C84u'])\
                       + FPpdn_pion*(c3mu_dict['C64d'] - np.sqrt(2)*GF*md**2 * c3mu_dict['C84d']),
            'cNR14n' : mN/DM_mass * (FPun_eta*c3mu_dict['C78u'] + FPdn_eta*c3mu_dict['C78d'] + FPsn_eta*c3mu_dict['C78s'])\
                       + FPpun_eta*(c3mu_dict['C64u'] - np.sqrt(2)*GF*mu**2 * c3mu_dict['C84u'])\
                       + FPpdn_eta*(c3mu_dict['C64d'] - np.sqrt(2)*GF*md**2 * c3mu_dict['C84d'])\
                       + FPpsn_eta*(c3mu_dict['C64s'] - np.sqrt(2)*GF*ms**2 * c3mu_dict['C84s'])\
                       + 4*mN * (  FAun*(c3mu_dict['C718u']+c3mu_dict['C722u'])\
                                 + FAdn*(c3mu_dict['C718d']+c3mu_dict['C722d'])\
                                 + FAsn*(c3mu_dict['C718s']+c3mu_dict['C722s'])),
            'cNR15n' : mN/DM_mass * FGtilden_pion * c3mu_dict['C74'],
            'cNR16n' : mN/DM_mass * FGtilden_eta * c3mu_dict['C74'],
    
            'cNR17n' : FPun_pion*c3mu_dict['C77u'] + FPdn_pion*c3mu_dict['C77d'],
            'cNR18n' : FPun_eta*c3mu_dict['C77u'] + FPdn_eta*c3mu_dict['C77d'] + FPsn_eta*c3mu_dict['C77s'],
            'cNR19n' : FGtilden_pion * c3mu_dict['C73'],
            'cNR20n' : FGtilden_eta * c3mu_dict['C73'],
    
            'cNR21n' : 0,
            'cNR22n' : -mN**2 * (- 2*alpha/np.pi * ip.mun/mN * c3mu_dict['C51']),
            'cNR23n' : 0,

            'cNR100n' : (F1un*c3mu_dict['C719u'] + F1dn*c3mu_dict['C719d'] + F1sn*c3mu_dict['C719s'])/(2*DM_mass),
            'cNR104n' : 2*((F1un+F2un)*c3mu_dict['C719u'] + (F1dn+F2dn)*c3mu_dict['C719d'] + (F1sn+F2dn)*c3mu_dict['C719s'])/mN
            }

            if NLO:
                my_cNR_dict['cNR5p'] = - 2*mN * (F1un*c3mu_dict['C719u'] + F1dn*c3mu_dict['C719d'] + F1sn*c3mu_dict['C719s'])\
                                       + 2*((FT0up-FT1up)*c3mu_dict['C79u'] + (FT0dp-FT1dp)*c3mu_dict['C79d'] + (FT0sp-FT1sp)*c3mu_dict['C79s'])
                my_cNR_dict['cNR100p'] = - ((FT0up-FT1up)*c3mu_dict['C79u'] + (FT0dp-FT1dp)*c3mu_dict['C79d'] + (FT0sp-FT1sp)*c3mu_dict['C79s'])/(2*DM_mass*mN)
                my_cNR_dict['cNR5n'] = - 2*mN * (F1un*c3mu_dict['C719u'] + F1dn*c3mu_dict['C719d'] + F1sn*c3mu_dict['C719s'])\
                                       + 2*((FT0un-FT1un)*c3mu_dict['C79u'] + (FT0dn-FT1dn)*c3mu_dict['C79d'] + (FT0sn-FT1sn)*c3mu_dict['C79s'])
                my_cNR_dict['cNR100n'] = - ((FT0un-FT1un)*c3mu_dict['C79u'] + (FT0dn-FT1dn)*c3mu_dict['C79d'] + (FT0sn-FT1sn)*c3mu_dict['C79s'])/(2*DM_mass*mN)


        if self.DM_type == "M":
            my_cNR_dict = {
            'cNR1p' : FGp*c3mu_dict['C71']\
                      + FSup*c3mu_dict['C75u'] + FSdp*c3mu_dict['C75d'] + FSsp*c3mu_dict['C75s']\
                      + 2*DM_mass * (F1up*c3mu_dict['C715u'] + F1dp*c3mu_dict['C715d'] + F1sp*c3mu_dict['C715s']),
            'cNR2p' : 0,
            'cNR3p' : 0,
            'cNR4p' : - 4*(FAup*c3mu_dict['C64u'] + FAdp*c3mu_dict['C64d'] + FAsp*c3mu_dict['C64s']),
            'cNR5p' : 0,
            'cNR6p' : mN/DM_mass * FGtildep * c3mu_dict['C74'],
            'cNR7p' : - 4*DM_mass * (FAup*c3mu_dict['C717u'] + FAdp*c3mu_dict['C717d'] + FAsp*c3mu_dict['C717s']),
            'cNR8p' : 2*(F1up*c3mu_dict['C62u'] + F1dp*c3mu_dict['C62d']),
            'cNR9p' : 2*((F1up+F2up)*c3mu_dict['C62u'] + (F1dp+F2dp)*c3mu_dict['C62d'] + (F1sp+F2sp)*c3mu_dict['C62s']),
            'cNR10p' : FGtildep * c3mu_dict['C73'],
            'cNR11p' : - mN/DM_mass * (FSup*c3mu_dict['C76u'] + FSdp*c3mu_dict['C76d'] + FSsp*c3mu_dict['C76s'])\
                       - mN/DM_mass * FGp * c3mu_dict['C72']\
                       - 2*mN * (  F1up*c3mu_dict['C716u'] + F1dp*c3mu_dict['C716d'] + F1sp*c3mu_dict['C716s']),
            'cNR12p' : 0,
    
            'cNR13p' : mN/DM_mass * (FPup_pion*c3mu_dict['C78u'] + FPdp_pion*c3mu_dict['C78d'])\
                       + FPpup_pion*c3mu_dict['C64u'] + FPpdp_pion*c3mu_dict['C64d'],
            'cNR14p' : mN/DM_mass * (FPup_eta*c3mu_dict['C78u'] + FPdp_eta*c3mu_dict['C78d'] + FPsp_eta*c3mu_dict['C78s'])\
                       + FPpup_eta*c3mu_dict['C64u'] + FPpdp_eta*c3mu_dict['C64d'] + FPpsp_eta*c3mu_dict['C64s']\
                       + 4*mN * (FAup*c3mu_dict['C718u'] + FAdp*c3mu_dict['C718d'] + FAsp*c3mu_dict['C718s']),
            'cNR15p' : mN/DM_mass * FGtildep_pion * c3mu_dict['C74'],
            'cNR16p' : mN/DM_mass * FGtildep_eta * c3mu_dict['C74'],
    
            'cNR17p' : FPup_pion*c3mu_dict['C77u'] + FPdp_pion*c3mu_dict['C77d'],
            'cNR18p' : FPup_eta*c3mu_dict['C77u'] + FPdp_eta*c3mu_dict['C77d'] + FPsp_eta*c3mu_dict['C77s'],
            'cNR19p' : FGtildep_pion * c3mu_dict['C73'],
            'cNR20p' : FGtildep_eta * c3mu_dict['C73'],
    
            'cNR21p' : 0,
            'cNR22p' : 0,
            'cNR23p' : 0,

            'cNR100p' : 0,
            'cNR104p' : 0,




            'cNR1n' :   FGn*c3mu_dict['C71']\
                      + FSun*c3mu_dict['C75u'] + FSdn*c3mu_dict['C75d'] + FSsn*c3mu_dict['C75s']\
                      + 2*DM_mass * (F1un*c3mu_dict['C715u'] + F1dn*c3mu_dict['C715d'] + F1sn*c3mu_dict['C715s']),
            'cNR2n' : 0,
            'cNR3n' : 0,
            'cNR4n' : - 4*(FAun*c3mu_dict['C64u'] + FAdn*c3mu_dict['C64d'] + FAsn*c3mu_dict['C64s']),
            'cNR5n' : 0,
            'cNR6n' : mN/DM_mass * FGtilden * c3mu_dict['C74'],
            'cNR7n' : - 4*DM_mass * (FAun*c3mu_dict['C717u'] + FAdn*c3mu_dict['C717d'] + FAsn*c3mu_dict['C717s']),
            'cNR8n' : 2*(F1un*c3mu_dict['C62u'] + F1dn*c3mu_dict['C62d']),
            'cNR9n' : 2*((F1un+F2un)*c3mu_dict['C62u'] + (F1dn+F2dn)*c3mu_dict['C62d'] + (F1sn+F2sn)*c3mu_dict['C62s']),
            'cNR10n' : FGtilden * c3mu_dict['C73'],
            'cNR11n' : - mN/DM_mass * (FSun*c3mu_dict['C76u'] + FSdn*c3mu_dict['C76d'] + FSsn*c3mu_dict['C76s'])\
                       - mN/DM_mass * FGn * c3mu_dict['C72']\
                       - 2*mN * (  F1un*c3mu_dict['C716u'] + F1dn*c3mu_dict['C716d'] + F1sn*c3mu_dict['C716s']),
            'cNR12n' : 0,
    
            'cNR13n' : mN/DM_mass * (FPun_pion*c3mu_dict['C78u'] + FPdn_pion*c3mu_dict['C78d'])\
                       + FPpun_pion*c3mu_dict['C64u'] + FPpdn_pion*c3mu_dict['C64d'],
            'cNR14n' : mN/DM_mass * (FPun_eta*c3mu_dict['C78u'] + FPdn_eta*c3mu_dict['C78d'] + FPsn_eta*c3mu_dict['C78s'])\
                       + FPpun_eta*c3mu_dict['C64u'] + FPpdn_eta*c3mu_dict['C64d'] + FPpsn_eta*c3mu_dict['C64s']\
                       + 4*mN * (FAun*c3mu_dict['C718u'] + FAdn*c3mu_dict['C718d'] + FAsn*c3mu_dict['C718s']),
            'cNR15n' : mN/DM_mass * FGtilden_pion * c3mu_dict['C74'],
            'cNR16n' : mN/DM_mass * FGtilden_eta * c3mu_dict['C74'],
    
            'cNR17n' : FPun_pion*c3mu_dict['C77u'] + FPdn_pion*c3mu_dict['C77d'],
            'cNR18n' : FPun_eta*c3mu_dict['C77u'] + FPdn_eta*c3mu_dict['C77d'] + FPsn_eta*c3mu_dict['C77s'],
            'cNR19n' : FGtilden_pion * c3mu_dict['C73'],
            'cNR20n' : FGtilden_eta * c3mu_dict['C73'],
    
            'cNR21n' : 0,
            'cNR22n' : 0,
            'cNR23n' : 0,

            'cNR100n' : 0,
            'cNR104n' : 0
            }


        if self.DM_type == "C":
            my_cNR_dict = {
            'cNR1p' :   2*DM_mass*(F1up*c3mu_dict['C61u'] + F1un*c3mu_dict['C61d']) + FGp*c3mu_dict['C65']\
                      + FSup*c3mu_dict['C63u'] + FSdp*c3mu_dict['C63d'] + FSsp*c3mu_dict['C63s'],
            'cNR2p' : 0,
            'cNR3p' : 0,
            'cNR4p' : 0,
            'cNR5p' : 0,
            'cNR6p' : 0,
            'cNR7p' : -4*DM_mass*(FAup*c3mu_dict['C62u'] + FAdp*c3mu_dict['C62d'] + FAsp*c3mu_dict['C62s']),
            'cNR8p' : 0,
            'cNR9p' : 0,
            'cNR10p' : FGtildep * c3mu_dict['C66'],
            'cNR11p' : 0,
            'cNR12p' : 0,

            'cNR13p' : 0,
            'cNR14p' : 0,
            'cNR15p' : 0,
            'cNR16p' : 0,
    
            'cNR17p' : FPup_pion*c3mu_dict['C64u'] + FPdp_pion*c3mu_dict['C64d'],
            'cNR18p' : FPup_eta*c3mu_dict['C64u'] + FPdp_eta*c3mu_dict['C64d'] + FPsp_eta*c3mu_dict['C64s'],
            'cNR19p' : FGtildep_pion * c3mu_dict['C66'],
            'cNR20p' : FGtildep_eta * c3mu_dict['C66'],
    
            'cNR21p' : 0,
            'cNR22p' : 0,
            'cNR23p' : 0,

            'cNR100p' : 0,
            'cNR104p' : 0,




            'cNR1n' :   2*DM_mass*(F1un*c3mu_dict['C61u'] + F1dn*c3mu_dict['C61d']) + FGn*c3mu_dict['C65']\
                      + FSun*c3mu_dict['C63u'] + FSdn*c3mu_dict['C63d'] + FSsn*c3mu_dict['C63s'],
            'cNR2n' : 0,
            'cNR3n' : 0,
            'cNR4n' : 0,
            'cNR5n' : 0,
            'cNR6n' : 0,
            'cNR7n' : -4*DM_mass*(FAun*c3mu_dict['C62u'] + FAdn*c3mu_dict['C62d'] + FAsn*c3mu_dict['C62s']),
            'cNR8n' : 0,
            'cNR9n' : 0,
            'cNR10n' : FGtilden * c3mu_dict['C66'],
            'cNR11n' : 0,
            'cNR12n' : 0,

            'cNR13n' : 0,
            'cNR14n' : 0,
            'cNR15n' : 0,
            'cNR16n' : 0,
    
            'cNR17n' : FPun_pion*c3mu_dict['C64u'] + FPdn_pion*c3mu_dict['C64d'],
            'cNR18n' : FPun_eta*c3mu_dict['C64u'] + FPdn_eta*c3mu_dict['C64d'] + FPsn_eta*c3mu_dict['C64s'],
            'cNR19n' : FGtilden_pion * c3mu_dict['C66'],
            'cNR20n' : FGtilden_eta * c3mu_dict['C66'],
    
            'cNR21n' : 0,
            'cNR22n' : 0,
            'cNR23n' : 0,

            'cNR100n' : 0,
            'cNR104n' : 0
            }


        if self.DM_type == "R":
            my_cNR_dict = {
            'cNR1p' : FSup*c3mu_dict['C63u'] + FSdp*c3mu_dict['C63d'] + FSsp*c3mu_dict['C63s'] + FGp*c3mu_dict['C65'],
            'cNR2p' : 0,
            'cNR3p' : 0,
            'cNR4p' : 0,
            'cNR5p' : 0,
            'cNR6p' : 0,
            'cNR7p' : 0,
            'cNR8p' : 0,
            'cNR9p' : 0,
            'cNR10p' : FGtildep * c3mu_dict['C66'],
            'cNR11p' : 0,
            'cNR12p' : 0,

            'cNR13p' : 0,
            'cNR14p' : 0,
            'cNR15p' : 0,
            'cNR16p' : 0,
    
            'cNR17p' : FPup_pion*c3mu_dict['C64u'] + FPdp_pion*c3mu_dict['C64d'],
            'cNR18p' : FPup_eta*c3mu_dict['C64u'] + FPdp_eta*c3mu_dict['C64d'] + FPsp_eta*c3mu_dict['C64s'],
            'cNR19p' : FGtildep_pion * c3mu_dict['C66'],
            'cNR20p' : FGtildep_eta * c3mu_dict['C66'],
    
            'cNR21p' : 0,
            'cNR22p' : 0,
            'cNR23p' : 0,

            'cNR100p' : 0,
            'cNR104p' : 0,




            'cNR1n' : FSun*c3mu_dict['C63u'] + FSdn*c3mu_dict['C63d'] + FSsn*c3mu_dict['C63s'] + FGn*c3mu_dict['C65'],
            'cNR2n' : 0,
            'cNR3n' : 0,
            'cNR4n' : 0,
            'cNR5n' : 0,
            'cNR6n' : 0,
            'cNR7n' : 0,
            'cNR8n' : 0,
            'cNR9n' : 0,
            'cNR10n' : FGtilden * c3mu_dict['C66'],
            'cNR11n' : 0,
            'cNR12n' : 0,

            'cNR13n' : 0,
            'cNR14n' : 0,
            'cNR15n' : 0,
            'cNR16n' : 0,
    
            'cNR17n' : FPun_pion*c3mu_dict['C64u'] + FPdn_pion*c3mu_dict['C64d'],
            'cNR18n' : FPun_eta*c3mu_dict['C64u'] + FPdn_eta*c3mu_dict['C64d'] + FPsn_eta*c3mu_dict['C64s'],
            'cNR19n' : FGtilden_pion * c3mu_dict['C66'],
            'cNR20n' : FGtilden_eta * c3mu_dict['C66'],
    
            'cNR21n' : 0,
            'cNR22n' : 0,
            'cNR23n' : 0,

            'cNR100n' : 0,
            'cNR104n' : 0
            }


        return my_cNR_dict


    def cNR(self, DM_mass, q, RGE=None, NLO=None):
        """ The operator coefficients of O_1^N -- O_12^N as in 1308.6288 -- multiply by propagators and sum up contributions 

        DM_mass is the DM mass in GeV

        RGE is an optional argument to turn RGE running on (True) or off (False). (Default True)

        If NLO is set to True, the coherently enhanced NLO terms for Q_9^(7) are added. (Default False)

        Returns a dictionary of coefficients for the NR Lagrangian, 
        cNR1 -- cNR12, as in 1308.6288

        The possible names are

        ['cNR1p', 'cNR1n', 'cNR2p', 'cNR2n', 'cNR3p', 'cNR3n', 'cNR4p', 'cNR4n', 'cNR5p', 'cNR5n',
         'cNR6p', 'cNR6n', 'cNR7p', 'cNR7n', 'cNR8p', 'cNR8n', 'cNR9p', 'cNR9n', 'cNR10p', 'cNR10n',
         'cNR11p', 'cNR11n', 'cNR12p', 'cNR12n']
        """
        if RGE is None:
            RGE = True
        if NLO is None:
            NLO = False

        ip = Num_input()
        meta = ip.meta
        mpi = ip.mpi0

        qsq = q**2

        # The traditional coefficients, where different from above
        cNR_dict = {}
        my_cNR = self._my_cNR(DM_mass, RGE, NLO)

        # Add meson- / photon-pole contributions
        cNR_dict['cNR1p'] = my_cNR['cNR1p'] + qsq * my_cNR['cNR100p']
        cNR_dict['cNR2p'] = my_cNR['cNR2p']
        cNR_dict['cNR3p'] = my_cNR['cNR3p']
        cNR_dict['cNR4p'] = my_cNR['cNR4p'] + qsq * my_cNR['cNR104p']
        cNR_dict['cNR5p'] = my_cNR['cNR5p'] + 1/qsq * my_cNR['cNR21p']
        cNR_dict['cNR6p'] = my_cNR['cNR6p']\
                            + 1/(mpi**2 + qsq) * my_cNR['cNR13p']\
                            + 1/(meta**2 + qsq) * my_cNR['cNR14p']\
                            + qsq/(mpi**2 + qsq) * my_cNR['cNR15p']\
                            + qsq/(meta**2 + qsq) * my_cNR['cNR16p']\
                            + 1/qsq * my_cNR['cNR22p']
        cNR_dict['cNR7p'] = my_cNR['cNR7p']
        cNR_dict['cNR8p'] = my_cNR['cNR8p']
        cNR_dict['cNR9p'] = my_cNR['cNR9p']
        cNR_dict['cNR10p'] = my_cNR['cNR10p']\
                             + 1/(mpi**2 + qsq) * my_cNR['cNR17p']\
                             + 1/(meta**2 + qsq) * my_cNR['cNR18p']\
                             + qsq/(mpi**2 + qsq) * my_cNR['cNR19p']\
                             + qsq/(meta**2 + qsq) * my_cNR['cNR20p']
        cNR_dict['cNR11p'] = my_cNR['cNR11p'] + 1/qsq * my_cNR['cNR23p']
        cNR_dict['cNR12p'] = my_cNR['cNR12p']

        cNR_dict['cNR1n'] = my_cNR['cNR1n'] + qsq * my_cNR['cNR100n']
        cNR_dict['cNR2n'] = my_cNR['cNR2n']
        cNR_dict['cNR3n'] = my_cNR['cNR3n']
        cNR_dict['cNR4n'] = my_cNR['cNR4n'] + qsq * my_cNR['cNR104n']
        cNR_dict['cNR5n'] = my_cNR['cNR5n'] + 1/qsq * my_cNR['cNR21n']
        cNR_dict['cNR6n'] = my_cNR['cNR6n']\
                            + 1/(mpi**2 + qsq) * my_cNR['cNR13n']\
                            + 1/(meta**2 + qsq) * my_cNR['cNR14n']\
                            + qsq/(mpi**2 + qsq) * my_cNR['cNR15n']\
                            + qsq/(meta**2 + qsq) * my_cNR['cNR16n']\
                            + 1/qsq * my_cNR['cNR22n']
        cNR_dict['cNR7n'] = my_cNR['cNR7n']
        cNR_dict['cNR8n'] = my_cNR['cNR8n']
        cNR_dict['cNR9n'] = my_cNR['cNR9n']
        cNR_dict['cNR10n'] = my_cNR['cNR10n']\
                             + 1/(mpi**2 + qsq) * my_cNR['cNR17n']\
                             + 1/(meta**2 + qsq) * my_cNR['cNR18n']\
                             + qsq/(mpi**2 + qsq) * my_cNR['cNR19n']\
                             + qsq/(meta**2 + qsq) * my_cNR['cNR20n']
        cNR_dict['cNR11n'] = my_cNR['cNR11n'] + 1/qsq * my_cNR['cNR23n']
        cNR_dict['cNR12n'] = my_cNR['cNR12n']

        return cNR_dict


    def write_mma(self, DM_mass, q, RGE=None, NLO=None, path=None, filename=None):
        """ Write a text file with the NR coefficients that can be read into DMFormFactor 

        The order is {cNR1p, cNR2p, ... , cNR1n, cNR1n, ... }

        Mandatory arguments are the DM mass DM_mass (in GeV) and the momentum transfer q (in GeV) 

        <path> should be a string with the path (including the trailing "/") where the file should be saved
        (default is './')

        <filename> is the filename (default 'cNR.m')
        """
        if RGE is None:
            RGE=True
        if NLO is None:
            NLO=False
        if path is None:
            path = './'
        assert type(path) is str
        if path.endswith('/'):
            pass
        else:
            path += '/'
        if filename is None:
            filename = 'cNR.m'

        val = self.cNR(DM_mass, q, RGE, NLO)
        self.cNR_list_mma = '{' + str(val['cNR1p']) + ', '\
                            + str(val['cNR2p']) + ', '\
                            + str(val['cNR3p']) + ', '\
                            + str(val['cNR4p']) + ', '\
                            + str(val['cNR5p']) + ', '\
                            + str(val['cNR6p']) + ', '\
                            + str(val['cNR7p']) + ', '\
                            + str(val['cNR8p']) + ', '\
                            + str(val['cNR9p']) + ', '\
                            + str(val['cNR10p']) + ', '\
                            + str(val['cNR11p']) + ', '\
                            + str(val['cNR12p']) + ', '\
                            + str(val['cNR1n']) + ', '\
                            + str(val['cNR2n']) + ', '\
                            + str(val['cNR3n']) + ', '\
                            + str(val['cNR4n']) + ', '\
                            + str(val['cNR5n']) + ', '\
                            + str(val['cNR6n']) + ', '\
                            + str(val['cNR7n']) + ', '\
                            + str(val['cNR8n']) + ', '\
                            + str(val['cNR9n']) + ', '\
                            + str(val['cNR10n']) + ', '\
                            + str(val['cNR11n']) + ', '\
                            + str(val['cNR12n']) + '}' + '\n'

        output_file = str(os.path.expanduser(path)) + filename

        with open(output_file,'w') as f:
            f.write(self.cNR_list_mma)



class WC_4f(object):
    def __init__(self, coeff_dict, DM_type=None):
        """ Class for Wilson coefficients in 4 flavor QCD x QED plus DM.

        The argument should be a dictionary for the initial conditions of the 2 + 28 + 4 + 42 + 4 + 56 + 6 = 142 
        dimension-five to dimension-eight four-flavor-QCD Wilson coefficients (for Dirac DM) of the form
        {'C51' : value, 'C52' : value, ...}. For other DM types there are less coefficients.
        An arbitrary number of them can be given; the default values are zero. 

        The second argument is the DM type; it can take the following values: 
            "D" (Dirac fermion; this is the default)
            "M" (Majorana fermion)
            "C" (Complex scalar)
            "R" (Real scalar)

        The possible name are (with an hopefully obvious notation):

        Dirac fermion:       'C51', 'C52', 'C61u', 'C61d', 'C61s', 'C61c', 'C61e', 'C61mu', 'C61tau', 
                             'C62u', 'C62d', 'C62s', 'C62c', 'C62e', 'C62mu', 'C62tau',
                             'C63u', 'C63d', 'C63s', 'C63c', 'C63e', 'C63mu', 'C63tau', 
                             'C64u', 'C64d', 'C64s', 'C64c', 'C64e', 'C64mu', 'C64tau',
                             'C71', 'C72', 'C73', 'C74',
                             'C75u', 'C75d', 'C75s', 'C75c', 'C75e', 'C75mu', 'C75tau', 
                             'C76u', 'C76d', 'C76s', 'C76c', 'C76e', 'C76mu', 'C76tau',
                             'C77u', 'C77d', 'C77s', 'C77c', 'C77e', 'C77mu', 'C77tau', 
                             'C78u', 'C78d', 'C78s', 'C78c', 'C78e', 'C78mu', 'C78tau',
                             'C79u', 'C79d', 'C79s', 'C79c', 'C79e', 'C79mu', 'C79tau', 
                             'C710u', 'C710d', 'C710s', 'C710c', 'C710e', 'C710mu', 'C710tau',
                             'C711', 'C712', 'C713', 'C714',
                             'C715u', 'C715d', 'C715s', 'C715c', 'C715e', 'C715mu', 'C715tau', 
                             'C716u', 'C716d', 'C716s', 'C716c', 'C716e', 'C716mu', 'C716tau',
                             'C717u', 'C717d', 'C717s', 'C717c', 'C717e', 'C717mu', 'C717tau', 
                             'C718u', 'C718d', 'C718s', 'C718c', 'C718e', 'C718mu', 'C718tau',
                             'C719u', 'C719d', 'C719s', 'C719c', 'C719e', 'C719mu', 'C719tau', 
                             'C720u', 'C720d', 'C720s', 'C720c', 'C720e', 'C720mu', 'C720tau', 
                             'C721u', 'C721d', 'C721s', 'C721c', 'C721e', 'C721mu', 'C721tau', 
                             'C722u', 'C722d', 'C722s', 'C722c', 'C722e', 'C722mu', 'C722tau' 
                             'C83u', 'C83d', 'C83s', 'C84u', 'C84d', 'C84s'


        Majorana fermion:    'C62u', 'C62d', 'C62s', 'C62c', 'C62e', 'C62mu', 'C62tau',
                             'C64u', 'C64d', 'C64s', 'C64c', 'C64e', 'C64mu', 'C64tau',
                             'C71', 'C72', 'C73', 'C74',
                             'C75u', 'C75d', 'C75s', 'C75c', 'C75e', 'C75mu', 'C75tau', 
                             'C76u', 'C76d', 'C76s', 'C76c', 'C76e', 'C76mu', 'C76tau',
                             'C77u', 'C77d', 'C77s', 'C77c', 'C77e', 'C77mu', 'C77tau', 
                             'C78u', 'C78d', 'C78s', 'C78c', 'C78e', 'C78mu', 'C78tau',
                             'C711', 'C712', 'C713', 'C714',
                             'C715u', 'C715d', 'C715s', 'C715c', 'C715e', 'C715mu', 'C715tau', 
                             'C716u', 'C716d', 'C716s', 'C716c', 'C716e', 'C716mu', 'C716tau',
                             'C717u', 'C717d', 'C717s', 'C717c', 'C717e', 'C717mu', 'C717tau', 
                             'C718u', 'C718d', 'C718s', 'C718c', 'C718e', 'C718mu', 'C718tau',

        Complex Scalar:      'C61u', 'C61d', 'C61s', 'C61c', 'C61e', 'C61mu', 'C61tau', 
                             'C62u', 'C62d', 'C62s', 'C62c', 'C62e', 'C62mu', 'C62tau',
                             'C65', 'C66',
                             'C63u', 'C63d', 'C63s', 'C63c', 'C63e', 'C63mu', 'C63tau', 
                             'C64u', 'C64d', 'C64s', 'C64c', 'C64e', 'C64mu', 'C64tau',
                             'C67', 'C68'

        Real Scalar:         'C65', 'C66'
                             'C63u', 'C63d', 'C63s', 'C63c', 'C63e', 'C63mu', 'C63tau', 
                             'C64u', 'C64d', 'C64s', 'C64c', 'C64e', 'C64mu', 'C64tau',
                             'C67', 'C68'


        (the notation corresponds to the numbering in 1707.06998).
        The Wilson coefficients should be specified in the MS-bar scheme at mb = 4.18 GeV.


        In order to calculate consistently to dim.8 in the EFT, we need also the dim.6 SM operators. 
        The following subset of 6*8 + 4*4 = 64 operators is sufficient for our purposes:

         'P61ud', 'P62ud', 'P63ud', 'P63du', 'P64ud', 'P65ud', 'P66ud', 'P66du', 
         'P61us', 'P62us', 'P63us', 'P63su', 'P64us', 'P65us', 'P66us', 'P66su', 
         'P61uc', 'P62uc', 'P63uc', 'P63cu', 'P64uc', 'P65uc', 'P66uc', 'P66cu', 
         'P61ds', 'P62ds', 'P63ds', 'P63sd', 'P64ds', 'P65ds', 'P66ds', 'P66sd', 
         'P61dc', 'P62dc', 'P63dc', 'P63cd', 'P64dc', 'P65dc', 'P66dc', 'P66cd', 
         'P61sc', 'P62sc', 'P63sc', 'P63cs', 'P64sc', 'P65sc', 'P66sc', 'P66cs', 
         'P61u', 'P62u', 'P63u', 'P64u', 
         'P61d', 'P62d', 'P63d', 'P64d', 
         'P61s', 'P62s', 'P63s', 'P64s', 
         'P61c', 'P62c', 'P63c', 'P64c' 



        The class has three methods: 

        run
        ---
        Run the Wilson from mb(mb) to mu_low [GeV; default 2 GeV], with 4 active quark flavors

        match
        -----
        Match the Wilson coefficients from 4-flavor to 3-flavor QCD, at scale mu [GeV; default 2 GeV]

        cNR
        ---
        Calculate the cNR coefficients as defined in 1308.6288

        It has two mandatory arguments: The DM mass in GeV and the momentum transfer in GeV


        write_mma
        ---------
        Writes an output file that can be loaded into mathematica, 
        to be used in the DMFormFactor package [1308.6288].
        """
        if DM_type is None:
            DM_type = "D"
        self.DM_type = DM_type


        # First, we define a standard ordering for the Wilson coefficients, so that we can use arrays

        self.sm_name_list = ['P61ud', 'P62ud', 'P63ud', 'P63du', 'P64ud', 'P65ud', 'P66ud', 'P66du', 
                             'P61us', 'P62us', 'P63us', 'P63su', 'P64us', 'P65us', 'P66us', 'P66su', 
                             'P61uc', 'P62uc', 'P63uc', 'P63cu', 'P64uc', 'P65uc', 'P66uc', 'P66cu', 
                             'P61ds', 'P62ds', 'P63ds', 'P63sd', 'P64ds', 'P65ds', 'P66ds', 'P66sd', 
                             'P61dc', 'P62dc', 'P63dc', 'P63cd', 'P64dc', 'P65dc', 'P66dc', 'P66cd', 
                             'P61sc', 'P62sc', 'P63sc', 'P63cs', 'P64sc', 'P65sc', 'P66sc', 'P66cs', 
                             'P61u', 'P62u', 'P63u', 'P64u', 
                             'P61d', 'P62d', 'P63d', 'P64d', 
                             'P61s', 'P62s', 'P63s', 'P64s', 
                             'P61c', 'P62c', 'P63c', 'P64c']

        if self.DM_type == "D":
            self.wc_name_list = ['C51', 'C52', 'C61u', 'C61d', 'C61s', 'C61c', 'C61e', 'C61mu', 'C61tau', 
                                 'C62u', 'C62d', 'C62s', 'C62c', 'C62e', 'C62mu', 'C62tau',
                                 'C63u', 'C63d', 'C63s', 'C63c', 'C63e', 'C63mu', 'C63tau', 
                                 'C64u', 'C64d', 'C64s', 'C64c', 'C64e', 'C64mu', 'C64tau',
                                 'C71', 'C72', 'C73', 'C74',
                                 'C75u', 'C75d', 'C75s', 'C75c', 'C75e', 'C75mu', 'C75tau', 
                                 'C76u', 'C76d', 'C76s', 'C76c', 'C76e', 'C76mu', 'C76tau',
                                 'C77u', 'C77d', 'C77s', 'C77c', 'C77e', 'C77mu', 'C77tau', 
                                 'C78u', 'C78d', 'C78s', 'C78c', 'C78e', 'C78mu', 'C78tau',
                                 'C79u', 'C79d', 'C79s', 'C79c', 'C79e', 'C79mu', 'C79tau', 
                                 'C710u', 'C710d', 'C710s', 'C710c', 'C710e', 'C710mu', 'C710tau',
                                 'C711', 'C712', 'C713', 'C714',
                                 'C715u', 'C715d', 'C715s', 'C715c', 'C715e', 'C715mu', 'C715tau', 
                                 'C716u', 'C716d', 'C716s', 'C716c', 'C716e', 'C716mu', 'C716tau',
                                 'C717u', 'C717d', 'C717s', 'C717c', 'C717e', 'C717mu', 'C717tau', 
                                 'C718u', 'C718d', 'C718s', 'C718c', 'C718e', 'C718mu', 'C718tau',
                                 'C719u', 'C719d', 'C719s', 'C719c', 'C719e', 'C719mu', 'C719tau', 
                                 'C720u', 'C720d', 'C720s', 'C720c', 'C720e', 'C720mu', 'C720tau', 
                                 'C721u', 'C721d', 'C721s', 'C721c', 'C721e', 'C721mu', 'C721tau', 
                                 'C722u', 'C722d', 'C722s', 'C722c', 'C722e', 'C722mu', 'C722tau']

            self.wc8_name_list = ['C81u', 'C81d', 'C81s', 'C82u', 'C82d', 'C82s', 'C83u', 'C83d', 'C83s', 'C84u', 'C84d', 'C84s']

            # The 4-flavor list for matching only
            self.wc_name_list_3f = ['C51', 'C52', 'C61u', 'C61d', 'C61s', 'C61e', 'C61mu', 'C61tau',
                                    'C62u', 'C62d', 'C62s', 'C62e', 'C62mu', 'C62tau',
                                    'C63u', 'C63d', 'C63s', 'C63e', 'C63mu', 'C63tau',
                                    'C64u', 'C64d', 'C64s', 'C64e', 'C64mu', 'C64tau',
                                    'C71', 'C72', 'C73', 'C74',
                                    'C75u', 'C75d', 'C75s', 'C75e', 'C75mu', 'C75tau',
                                    'C76u', 'C76d', 'C76s', 'C76e', 'C76mu', 'C76tau',
                                    'C77u', 'C77d', 'C77s', 'C77e', 'C77mu', 'C77tau',
                                    'C78u', 'C78d', 'C78s', 'C78e', 'C78mu', 'C78tau',
                                    'C79u', 'C79d', 'C79s', 'C79e', 'C79mu', 'C79tau',
                                    'C710u', 'C710d', 'C710s', 'C710e', 'C710mu', 'C710tau',
                                    'C711', 'C712', 'C713', 'C714',
                                    'C715u', 'C715d', 'C715s', 'C715e', 'C715mu', 'C715tau', 
                                    'C716u', 'C716d', 'C716s', 'C716e', 'C716mu', 'C716tau',
                                    'C717u', 'C717d', 'C717s', 'C717e', 'C717mu', 'C717tau', 
                                    'C718u', 'C718d', 'C718s', 'C718e', 'C718mu', 'C718tau',
                                    'C719u', 'C719d', 'C719s', 'C719e', 'C719mu', 'C719tau', 
                                    'C720u', 'C720d', 'C720s', 'C720e', 'C720mu', 'C720tau', 
                                    'C721u', 'C721d', 'C721s', 'C721e', 'C721mu', 'C721tau', 
                                    'C722u', 'C722d', 'C722s', 'C722e', 'C722mu', 'C722tau']

        if self.DM_type == "M":
            self.wc_name_list = ['C62u', 'C62d', 'C62s', 'C62c', 'C62e', 'C62mu', 'C62tau',
                                 'C64u', 'C64d', 'C64s', 'C64c', 'C64e', 'C64mu', 'C64tau',
                                 'C71', 'C72', 'C73', 'C74',
                                 'C75u', 'C75d', 'C75s', 'C75c', 'C75e', 'C75mu', 'C75tau', 
                                 'C76u', 'C76d', 'C76s', 'C76c', 'C76e', 'C76mu', 'C76tau',
                                 'C77u', 'C77d', 'C77s', 'C77c', 'C77e', 'C77mu', 'C77tau', 
                                 'C78u', 'C78d', 'C78s', 'C78c', 'C78e', 'C78mu', 'C78tau',
                                 'C711', 'C712', 'C713', 'C714',
                                 'C715u', 'C715d', 'C715s', 'C715c', 'C715e', 'C715mu', 'C715tau', 
                                 'C716u', 'C716d', 'C716s', 'C716c', 'C716e', 'C716mu', 'C716tau',
                                 'C717u', 'C717d', 'C717s', 'C717c', 'C717e', 'C717mu', 'C717tau', 
                                 'C718u', 'C718d', 'C718s', 'C718c', 'C718e', 'C718mu', 'C718tau']

            # The list of indices to be deleted from the QCD/QED ADM because of less operators
            del_ind_list = [i for i in range(0,9)] + [i for i in range(16,23)] + [i for i in range(62,76)] + [i for i in range(108,136)]

            # The 3-flavor list for matching only
            self.wc_name_list_3f = ['C62u', 'C62d', 'C62s', 'C62e', 'C62mu', 'C62tau',
                                    'C64u', 'C64d', 'C64s', 'C64e', 'C64mu', 'C64tau',
                                    'C71', 'C72', 'C73', 'C74',
                                    'C75u', 'C75d', 'C75s', 'C75e', 'C75mu', 'C75tau',
                                    'C76u', 'C76d', 'C76s', 'C76e', 'C76mu', 'C76tau',
                                    'C77u', 'C77d', 'C77s', 'C77e', 'C77mu', 'C77tau',
                                    'C78u', 'C78d', 'C78s', 'C78e', 'C78mu', 'C78tau',
                                    'C711', 'C712', 'C713', 'C714',
                                    'C715u', 'C715d', 'C715s', 'C715e', 'C715mu', 'C715tau', 
                                    'C716u', 'C716d', 'C716s', 'C716e', 'C716mu', 'C716tau',
                                    'C717u', 'C717d', 'C717s', 'C717e', 'C717mu', 'C717tau', 
                                    'C718u', 'C718d', 'C718s', 'C718e', 'C718mu', 'C718tau']

        if self.DM_type == "C":
            self.wc_name_list = ['C61u', 'C61d', 'C61s', 'C61c', 'C61e', 'C61mu', 'C61tau', 
                                 'C62u', 'C62d', 'C62s', 'C62c', 'C62e', 'C62mu', 'C62tau',
                                 'C65', 'C66',
                                 'C63u', 'C63d', 'C63s', 'C63c', 'C63e', 'C63mu', 'C63tau', 
                                 'C64u', 'C64d', 'C64s', 'C64c', 'C64e', 'C64mu', 'C64tau',
                                 'C67', 'C68']
            # The list of indices to be deleted from the QCD/QED ADM because of less operators
            del_ind_list = [0,1] + [i for i in range(9,16)] + [i for i in range(23,30)] + [31] + [33] + [i for i in range(41,48)]\
                           + [i for i in range(55,76)] + [77] + [79] + [i for i in range(80,136)]

            # The 3-flavor list for matching only
            self.wc_name_list_3f = ['C61u', 'C61d', 'C61s', 'C61e', 'C61mu', 'C61tau', 
                                    'C62u', 'C62d', 'C62s', 'C62e', 'C62mu', 'C62tau',
                                    'C65', 'C66',
                                    'C63u', 'C63d', 'C63s', 'C63e', 'C63mu', 'C63tau', 
                                    'C64u', 'C64d', 'C64s', 'C64e', 'C64mu', 'C64tau',
                                    'C67', 'C68']

        if self.DM_type == "R":
            self.wc_name_list = ['C65', 'C66',
                                 'C63u', 'C63d', 'C63s', 'C63c', 'C63e', 'C63mu', 'C63tau',
                                 'C64u', 'C64d', 'C64s', 'C64c', 'C64e', 'C64mu', 'C64tau',
                                 'C67', 'C68']
            # The list of indices to be deleted from the QCD/QED ADM because of less operators
            del_ind_list = [i for i in range(0,30)] + [31] + [33] + [i for i in range(41,48)] + [i for i in range(55,76)]\
                           + [77] + [79] + [i for i in range(80,136)]

            # The 3-flavor list for matching only
            self.wc_name_list_3f = ['C65', 'C66',
                                    'C63u', 'C63d', 'C63s', 'C63e', 'C63mu', 'C63tau', 
                                    'C64u', 'C64d', 'C64s', 'C64e', 'C64mu', 'C64tau',
                                    'C67', 'C68']


        self.coeff_dict = {}

        # Issue a user warning if a key is not defined:

        for wc_name in coeff_dict.keys():
            if wc_name in self.wc_name_list:
                pass
            elif wc_name in self.wc8_name_list:
                pass
            elif wc_name in self.sm_name_list:
                pass
            else:
                warnings.warn('The key ' + wc_name + ' is not a valid key. Typo?')

        # Create the dictionary. 

        for wc_name in self.wc_name_list:
            if wc_name in coeff_dict.keys():
                self.coeff_dict[wc_name] = coeff_dict[wc_name]
            else:
                self.coeff_dict[wc_name] = 0.

        for wc_name in self.wc8_name_list:
            if wc_name in coeff_dict.keys():
                self.coeff_dict[wc_name] = coeff_dict[wc_name]
            else:
                self.coeff_dict[wc_name] = 0.

        for wc_name in self.sm_name_list:
            if wc_name in coeff_dict.keys():
                self.coeff_dict[wc_name] = coeff_dict[wc_name]
            else:
                self.coeff_dict[wc_name] = 0.


        # Create the np.array of coefficients:
        self.coeff_list_dm_dim6_dim7 = np.array(dict_to_list(self.coeff_dict, self.wc_name_list))
        self.coeff_list_dm_dim8 = np.array(dict_to_list(self.coeff_dict, self.wc8_name_list))
        self.coeff_list_sm_dim6 = np.array(dict_to_list(self.coeff_dict, self.sm_name_list))




        #---------------------------#
        # The anomalous dimensions: #
        #---------------------------#

        if self.DM_type == "D":
            self.gamma_QED = adm.ADM_QED(4)
            self.gamma_QED2 = adm.ADM_QED2(4)
            self.gamma_QCD = adm.ADM_QCD(4)
            self.gamma_QCD2 = adm.ADM_QCD2(4)
            self.gamma_QCD_dim8 = adm.ADM_QCD_dim8(4)
            self.gamma_hat = adm.ADT_QCD(4)
        if self.DM_type == "M":
            self.gamma_QED = np.delete(np.delete(adm.ADM_QED(4), del_ind_list, 0), del_ind_list, 1)
            self.gamma_QED2 = np.delete(np.delete(adm.ADM_QED2(4), del_ind_list, 0), del_ind_list, 1)
            self.gamma_QCD = np.delete(np.delete(adm.ADM_QCD(4), del_ind_list, 1), del_ind_list, 2)
            self.gamma_QCD2 = np.delete(np.delete(adm.ADM_QCD2(4), del_ind_list, 1), del_ind_list, 2)
        if self.DM_type == "C":
            self.gamma_QED = np.delete(np.delete(adm.ADM_QED(4), del_ind_list, 0), del_ind_list, 1)
            self.gamma_QED2 = np.delete(np.delete(adm.ADM_QED2(4), del_ind_list, 0), del_ind_list, 1)
            self.gamma_QCD = np.delete(np.delete(adm.ADM_QCD(4), del_ind_list, 1), del_ind_list, 2)
            self.gamma_QCD2 = np.delete(np.delete(adm.ADM_QCD2(4), del_ind_list, 1), del_ind_list, 2)
        if self.DM_type == "R":
            self.gamma_QED = np.delete(np.delete(adm.ADM_QED(4), del_ind_list, 0), del_ind_list, 1)
            self.gamma_QED2 = np.delete(np.delete(adm.ADM_QED2(4), del_ind_list, 0), del_ind_list, 1)
            self.gamma_QCD = np.delete(np.delete(adm.ADM_QCD(4), del_ind_list, 1), del_ind_list, 2)
            self.gamma_QCD2 = np.delete(np.delete(adm.ADM_QCD2(4), del_ind_list, 1), del_ind_list, 2)

        self.ADM_SM = adm.ADM_SM_QCD(4)


    def run(self, mu_low=None):
        """ Running of 4-flavor Wilson coefficients

        Calculate the running from mb(mb) to mu_low [GeV; default 2 GeV] in the four-flavor theory. 

        Return a dictionary of Wilson coefficients for the four-flavor Lagrangian
        at scale mu_low.
        """
        if mu_low is None:
            mu_low=2


        #--------------------------------------------------------------------#
        # The effective anomalous dimension for mixing into dimension eight: #
        #--------------------------------------------------------------------#

        # We need to contract the ADT with a subset of the dim.-6 Wilson coefficients
        if self.DM_type == "D":
            DM_dim6_init = np.delete(self.coeff_list_dm_dim6_dim7, np.r_[np.s_[0:16], np.s_[20:23], np.s_[27:136]])

        # The columns of ADM_eff correspond to SM6 operators; the rows of ADM_eff correspond to DM8 operators; 
        C6_dot_ADM_hat = np.transpose(np.tensordot(DM_dim6_init, self.gamma_hat, (0,2)))

        # The effective ADM
        #
        # Note that the mixing of the SM operators with four equal flavors does not contribute if we neglect yu, yd, ys! 

        ADM_eff = [np.vstack((np.hstack((self.ADM_SM, np.vstack((C6_dot_ADM_hat, np.zeros((16,12)))))), np.hstack((np.zeros((12,64)), self.gamma_QCD_dim8))))]


        #-------------#
        # The running #
        #-------------#

        ip = Num_input()

        mb = ip.mb_at_mb
        alpha_at_mc = 1/ip.aMZinv

        as41 = rge.AlphaS(4,1)
        evolve1 = rge.RGE(self.gamma_QCD, 4)
        evolve2 = rge.RGE(self.gamma_QCD2, 4)
        evolve8 = rge.RGE(ADM_eff, 4)

        # Mixing in the dim.6 DM-SM sector
        #
        # Strictly speaking, mb should be defined at scale mu_low (however, this is a higher-order difference)
        C_at_mc_QCD = np.dot(evolve2.U0_as2(as41.run(mb),as41.run(mu_low)), np.dot(evolve1.U0(as41.run(mb),as41.run(mu_low)), self.coeff_list_dm_dim6_dim7))
        C_at_mc_QED = np.dot(self.coeff_list_dm_dim6_dim7, self.gamma_QED) * np.log(mu_low/mb) * alpha_at_mc/(4*np.pi)\
                      + np.dot(self.coeff_list_dm_dim6_dim7, self.gamma_QED2) * np.log(mu_low/mb) * (alpha_at_mc/(4*np.pi))**2

        # Mixing in the dim.6 SM-SM and dim.8 DM-SM sector

        DIM6_DIM8_init = np.hstack((self.coeff_list_sm_dim6, self.coeff_list_dm_dim8))

        DIM6_DIM8_at_mb = np.dot(evolve8.U0(as41.run(mb),as41.run(mu_low)), DIM6_DIM8_init)

        # Revert back to dictionary

        dict_coeff_mc = list_to_dict(C_at_mc_QCD + C_at_mc_QED, self.wc_name_list)
        dict_dm_dim8 = list_to_dict(np.delete(DIM6_DIM8_at_mb, np.s_[0:64]), self.wc8_name_list)
        dict_sm_dim6 = list_to_dict(np.delete(DIM6_DIM8_at_mb, np.s_[64:70]), self.sm_name_list)

        dict_coeff_mc.update(dict_dm_dim8)
        dict_coeff_mc.update(dict_sm_dim6)

        return dict_coeff_mc



    def match(self, RGE=None, mu=None):
        """ Match from four-flavor to three-flavor QCD

        Calculate the matching at mu [GeV; default 2 GeV].

        Returns a dictionary of Wilson coefficients for the three-flavor Lagrangian
        at scale mu. The SM-SM Wilson coefficients are NOT returned. 

        RGE is an optional argument to turn RGE running on (True) or off (False). (Default True)
        """
        if RGE is None:
            RGE=True
        if mu is None:
            mu=2

        # The new coefficients
        cdict3f = {}
        if RGE:
            cdold = self.run(mu)
        else:
            cdold = self.coeff_dict

        if self.DM_type == "D" or self.DM_type == "M":
            for wcn in self.wc_name_list_3f:
                cdict3f[wcn] = cdold[wcn]
            for wcn in self.wc8_name_list:
                cdict3f[wcn] = cdold[wcn]
            cdict3f['C71'] = cdold['C71'] - cdold['C75c']
            cdict3f['C72'] = cdold['C72'] - cdold['C76c']
            cdict3f['C73'] = cdold['C73'] + cdold['C77c']
            cdict3f['C74'] = cdold['C74'] + cdold['C78c']

        if self.DM_type == "C":
            for wcn in self.wc_name_list_3f:
                cdict3f[wcn] = cdold[wcn]
            cdict3f['C65'] = cdold['C65'] - cdold['C63c']
            cdict3f['C66'] = cdold['C66'] + cdold['C64c']

        if self.DM_type == "R":
            for wcn in self.wc_name_list_3f:
                cdict3f[wcn] = cdold[wcn]
            cdict3f['C65'] = cdold['C65'] - cdold['C63c']
            cdict3f['C66'] = cdold['C66'] + cdold['C64c']


        # return the 3-flavor coefficients
        return cdict3f


    def _my_cNR(self, DM_mass, RGE=None, NLO=None):
        """ Calculate the NR coefficients from four-flavor theory with meson contributions split off (mainly for internal use) """
        return WC_3f(self.match(RGE), self.DM_type)._my_cNR(DM_mass, RGE, NLO)

    def cNR(self, DM_mass, qvec, RGE=None, NLO=None):
        """ Calculate the NR coefficients from four-flavor theory """
        return WC_3f(self.match(RGE), self.DM_type).cNR(DM_mass, qvec, RGE, NLO)

    def write_mma(self, DM_mass, q, RGE=None, NLO=None, path=None, filename=None):
        """ Write a text file with the NR coefficients that can be read into DMFormFactor 

        The order is {cNR1p, cNR2p, ... , cNR1n, cNR1n, ... }

        Mandatory arguments are the DM mass DM_mass (in GeV) and the momentum transfer q (in GeV) 

        <path> should be a string with the path (including the trailing "/") where the file should be saved
        (default is './')

        <filename> is the filename (default 'cNR.m')
        """
        WC_3f(self.match(RGE), self.DM_type).write_mma(DM_mass, q, RGE, NLO, path, filename)




class WC_5f(object):
    def __init__(self, coeff_dict, DM_type=None):
        """ Class for Wilson coefficients in 5 flavor QCD x QED plus DM.

        The argument should be a dictionary for the initial conditions of the 2 + 32 + 4 + 48 + 4 + 64 + 6 = 160 
        dimension-five to dimension-eight five-flavor-QCD Wilson coefficients (for Dirac DM) of the form
        {'C51' : value, 'C52' : value, ...}. For other DM types there are less coefficients.
        An arbitrary number of them can be given; the default values are zero. 
        The possible name are (with an hopefully obvious notation):

        The second argument is the DM type; it can take the following values: 
            "D" (Dirac fermion; this is the default)
            "M" (Majorana fermion)
            "C" (Complex scalar)
            "R" (Real scalar)

        Dirac fermion:       'C51', 'C52', 'C61u', 'C61d', 'C61s', 'C61c', 'C61b', 'C61e', 'C61mu', 'C61tau', 
                             'C62u', 'C62d', 'C62s', 'C62c', 'C62b', 'C62e', 'C62mu', 'C62tau',
                             'C63u', 'C63d', 'C63s', 'C63c', 'C63b', 'C63e', 'C63mu', 'C63tau', 
                             'C64u', 'C64d', 'C64s', 'C64c', 'C64b', 'C64e', 'C64mu', 'C64tau',
                             'C71', 'C72', 'C73', 'C74',
                             'C75u', 'C75d', 'C75s', 'C75c', 'C75b', 'C75e', 'C75mu', 'C75tau', 
                             'C76u', 'C76d', 'C76s', 'C76c', 'C76b', 'C76e', 'C76mu', 'C76tau',
                             'C77u', 'C77d', 'C77s', 'C77c', 'C77b', 'C77e', 'C77mu', 'C77tau', 
                             'C78u', 'C78d', 'C78s', 'C78c', 'C78b', 'C78e', 'C78mu', 'C78tau',
                             'C79u', 'C79d', 'C79s', 'C79c', 'C79b', 'C79e', 'C79mu', 'C79tau', 
                             'C710u', 'C710d', 'C710s', 'C710c', 'C710b', 'C710e', 'C710mu', 'C710tau',
                             'C711', 'C712', 'C713', 'C714',
                             'C715u', 'C715d', 'C715s', 'C715c', 'C715b', 'C715e', 'C715mu', 'C715tau', 
                             'C716u', 'C716d', 'C716s', 'C716c', 'C716b', 'C716e', 'C716mu', 'C716tau',
                             'C717u', 'C717d', 'C717s', 'C717c', 'C717b', 'C717e', 'C717mu', 'C717tau', 
                             'C718u', 'C718d', 'C718s', 'C718c', 'C718b', 'C718e', 'C718mu', 'C718tau',
                             'C719u', 'C719d', 'C719s', 'C719c', 'C719b', 'C719e', 'C719mu', 'C719tau', 
                             'C720u', 'C720d', 'C720s', 'C720c', 'C720b', 'C720e', 'C720mu', 'C720tau', 
                             'C721u', 'C721d', 'C721s', 'C721c', 'C721b', 'C721e', 'C721mu', 'C721tau', 
                             'C722u', 'C722d', 'C722s', 'C722c', 'C722b', 'C722e', 'C722mu', 'C722tau' 
                             'C83u', 'C83d', 'C83s', 'C84u', 'C84d', 'C84s'

        Majorana fermion:    'C62u', 'C62d', 'C62s', 'C62c', 'C62b', 'C62e', 'C62mu', 'C62tau',
                             'C64u', 'C64d', 'C64s', 'C64c', 'C64b', 'C64e', 'C64mu', 'C64tau',
                             'C71', 'C72', 'C73', 'C74',
                             'C75u', 'C75d', 'C75s', 'C75c', 'C75b', 'C75e', 'C75mu', 'C75tau', 
                             'C76u', 'C76d', 'C76s', 'C76c', 'C76b', 'C76e', 'C76mu', 'C76tau',
                             'C77u', 'C77d', 'C77s', 'C77c', 'C77b', 'C77e', 'C77mu', 'C77tau', 
                             'C78u', 'C78d', 'C78s', 'C78c', 'C78b', 'C78e', 'C78mu', 'C78tau',
                             'C711', 'C712', 'C713', 'C714',
                             'C715u', 'C715d', 'C715s', 'C715c', 'C715b', 'C715e', 'C715mu', 'C715tau', 
                             'C716u', 'C716d', 'C716s', 'C716c', 'C716b', 'C716e', 'C716mu', 'C716tau',
                             'C717u', 'C717d', 'C717s', 'C717c', 'C717b', 'C717e', 'C717mu', 'C717tau', 
                             'C718u', 'C718d', 'C718s', 'C718c', 'C718b', 'C718e', 'C718mu', 'C718tau'

        Complex Scalar:      'C61u', 'C61d', 'C61s', 'C61c', 'C61b', 'C61e', 'C61mu', 'C61tau', 
                             'C62u', 'C62d', 'C62s', 'C62c', 'C62b', 'C62e', 'C62mu', 'C62tau',
                             'C63u', 'C63d', 'C63s', 'C63c', 'C63b', 'C63e', 'C63mu', 'C63tau', 
                             'C64u', 'C64d', 'C64s', 'C64c', 'C64b', 'C64e', 'C64mu', 'C64tau',
                             'C65', 'C66', 'C67', 'C68'

        Real Scalar:         'C63u', 'C63d', 'C63s', 'C63c', 'C63b', 'C63e', 'C63mu', 'C63tau', 
                             'C64u', 'C64d', 'C64s', 'C64c', 'C64b', 'C64e', 'C64mu', 'C64tau',
                             'C65', 'C66', 'C67', 'C68'

        (the notation corresponds to the numbering in 1707.06998).
        The Wilson coefficients should be specified in the MS-bar scheme at MZ = 91.1876 GeV.


        In order to calculate consistently to dim.8 in the EFT, we need also the dim.6 SM operators. 
        The following subset of 10*8 + 5*4 = 100 operators is sufficient for our purposes:

         'P61ud', 'P62ud', 'P63ud', 'P63du', 'P64ud', 'P65ud', 'P66ud', 'P66du', 
         'P61us', 'P62us', 'P63us', 'P63su', 'P64us', 'P65us', 'P66us', 'P66su', 
         'P61uc', 'P62uc', 'P63uc', 'P63cu', 'P64uc', 'P65uc', 'P66uc', 'P66cu', 
         'P61ub', 'P62ub', 'P63ub', 'P63bu', 'P64ub', 'P65ub', 'P66ub', 'P66bu', 
         'P61ds', 'P62ds', 'P63ds', 'P63sd', 'P64ds', 'P65ds', 'P66ds', 'P66sd', 
         'P61dc', 'P62dc', 'P63dc', 'P63cd', 'P64dc', 'P65dc', 'P66dc', 'P66cd', 
         'P61db', 'P62db', 'P63db', 'P63bd', 'P64db', 'P65db', 'P66db', 'P66bd', 
         'P61sc', 'P62sc', 'P63sc', 'P63cs', 'P64sc', 'P65sc', 'P66sc', 'P66cs', 
         'P61sb', 'P62sb', 'P63sb', 'P63bs', 'P64sb', 'P65sb', 'P66sb', 'P66bs', 
         'P61cb', 'P62cb', 'P63cb', 'P63bc', 'P64cb', 'P65cb', 'P66cb', 'P66bc',
         'P61u', 'P62u', 'P63u', 'P64u', 
         'P61d', 'P62d', 'P63d', 'P64d', 
         'P61s', 'P62s', 'P63s', 'P64s', 
         'P61c', 'P62c', 'P63c', 'P64c', 
         'P61b', 'P62b', 'P63b', 'P64b'



        The class has three methods: 

        run
        ---
        Run the Wilson from MZ = 91.1876 GeV to mu_low [GeV; default mb(mb)], with 5 active quark flavors

        match
        -----
        Match the Wilson coefficients from 5-flavor to 4-flavor QCD, at scale mu [GeV; default mu = mb(mb)]

        cNR
        ---
        Calculate the cNR coefficients as defined in 1308.6288

        It has two mandatory arguments: The DM mass in GeV and the momentum transfer in GeV


        write_mma
        ---------
        Write an output file that can be loaded into mathematica, 
        to be used in the DMFormFactor package [1308.6288].
        """

        if DM_type is None:
            DM_type = "D"
        self.DM_type = DM_type

        # First, we define a standard ordering for the Wilson coefficients, so that we can use arrays

        self.sm_name_list = ['P61ud', 'P62ud', 'P63ud', 'P63du', 'P64ud', 'P65ud', 'P66ud', 'P66du', 
                             'P61us', 'P62us', 'P63us', 'P63su', 'P64us', 'P65us', 'P66us', 'P66su', 
                             'P61uc', 'P62uc', 'P63uc', 'P63cu', 'P64uc', 'P65uc', 'P66uc', 'P66cu', 
                             'P61ub', 'P62ub', 'P63ub', 'P63bu', 'P64ub', 'P65ub', 'P66ub', 'P66bu', 
                             'P61ds', 'P62ds', 'P63ds', 'P63sd', 'P64ds', 'P65ds', 'P66ds', 'P66sd', 
                             'P61dc', 'P62dc', 'P63dc', 'P63cd', 'P64dc', 'P65dc', 'P66dc', 'P66cd', 
                             'P61db', 'P62db', 'P63db', 'P63bd', 'P64db', 'P65db', 'P66db', 'P66bd', 
                             'P61sc', 'P62sc', 'P63sc', 'P63cs', 'P64sc', 'P65sc', 'P66sc', 'P66cs', 
                             'P61sb', 'P62sb', 'P63sb', 'P63bs', 'P64sb', 'P65sb', 'P66sb', 'P66bs', 
                             'P61cb', 'P62cb', 'P63cb', 'P63bc', 'P64cb', 'P65cb', 'P66cb', 'P66bc',
                             'P61u', 'P62u', 'P63u', 'P64u', 
                             'P61d', 'P62d', 'P63d', 'P64d', 
                             'P61s', 'P62s', 'P63s', 'P64s', 
                             'P61c', 'P62c', 'P63c', 'P64c', 
                             'P61b', 'P62b', 'P63b', 'P64b']

        self.sm_name_list_4f = ['P61ud', 'P62ud', 'P63ud', 'P63du', 'P64ud', 'P65ud', 'P66ud', 'P66du', 
                                'P61us', 'P62us', 'P63us', 'P63su', 'P64us', 'P65us', 'P66us', 'P66su', 
                                'P61uc', 'P62uc', 'P63uc', 'P63cu', 'P64uc', 'P65uc', 'P66uc', 'P66cu', 
                                'P61ds', 'P62ds', 'P63ds', 'P63sd', 'P64ds', 'P65ds', 'P66ds', 'P66sd', 
                                'P61dc', 'P62dc', 'P63dc', 'P63cd', 'P64dc', 'P65dc', 'P66dc', 'P66cd', 
                                'P61sc', 'P62sc', 'P63sc', 'P63cs', 'P64sc', 'P65sc', 'P66sc', 'P66cs', 
                                'P61u', 'P62u', 'P63u', 'P64u', 
                                'P61d', 'P62d', 'P63d', 'P64d', 
                                'P61s', 'P62s', 'P63s', 'P64s', 
                                'P61c', 'P62c', 'P63c', 'P64c']

        if self.DM_type == "D":
            self.wc_name_list = ['C51', 'C52', 'C61u', 'C61d', 'C61s', 'C61c', 'C61b', 'C61e', 'C61mu', 'C61tau', 
                                 'C62u', 'C62d', 'C62s', 'C62c', 'C62b', 'C62e', 'C62mu', 'C62tau',
                                 'C63u', 'C63d', 'C63s', 'C63c', 'C63b', 'C63e', 'C63mu', 'C63tau', 
                                 'C64u', 'C64d', 'C64s', 'C64c', 'C64b', 'C64e', 'C64mu', 'C64tau',
                                 'C71', 'C72', 'C73', 'C74',
                                 'C75u', 'C75d', 'C75s', 'C75c', 'C75b', 'C75e', 'C75mu', 'C75tau', 
                                 'C76u', 'C76d', 'C76s', 'C76c', 'C76b', 'C76e', 'C76mu', 'C76tau',
                                 'C77u', 'C77d', 'C77s', 'C77c', 'C77b', 'C77e', 'C77mu', 'C77tau', 
                                 'C78u', 'C78d', 'C78s', 'C78c', 'C78b', 'C78e', 'C78mu', 'C78tau',
                                 'C79u', 'C79d', 'C79s', 'C79c', 'C79b', 'C79e', 'C79mu', 'C79tau', 
                                 'C710u', 'C710d', 'C710s', 'C710c', 'C710b', 'C710e', 'C710mu', 'C710tau',
                                 'C711', 'C712', 'C713', 'C714',
                                 'C715u', 'C715d', 'C715s', 'C715c', 'C715b', 'C715e', 'C715mu', 'C715tau', 
                                 'C716u', 'C716d', 'C716s', 'C716c', 'C716b', 'C716e', 'C716mu', 'C716tau',
                                 'C717u', 'C717d', 'C717s', 'C717c', 'C717b', 'C717e', 'C717mu', 'C717tau', 
                                 'C718u', 'C718d', 'C718s', 'C718c', 'C718b', 'C718e', 'C718mu', 'C718tau',
                                 'C719u', 'C719d', 'C719s', 'C719c', 'C719b', 'C719e', 'C719mu', 'C719tau', 
                                 'C720u', 'C720d', 'C720s', 'C720c', 'C720b', 'C720e', 'C720mu', 'C720tau', 
                                 'C721u', 'C721d', 'C721s', 'C721c', 'C721b', 'C721e', 'C721mu', 'C721tau', 
                                 'C722u', 'C722d', 'C722s', 'C722c', 'C722b', 'C722e', 'C722mu', 'C722tau']

            self.wc8_name_list = ['C81u', 'C81d', 'C81s', 'C82u', 'C82d', 'C82s', 'C83u', 'C83d', 'C83s', 'C84u', 'C84d', 'C84s']

            self.wc_name_list_4f = ['C51', 'C52', 'C61u', 'C61d', 'C61s', 'C61c', 'C61e', 'C61mu', 'C61tau', 
                                    'C62u', 'C62d', 'C62s', 'C62c', 'C62e', 'C62mu', 'C62tau',
                                    'C63u', 'C63d', 'C63s', 'C63c', 'C63e', 'C63mu', 'C63tau', 
                                    'C64u', 'C64d', 'C64s', 'C64c', 'C64e', 'C64mu', 'C64tau',
                                    'C71', 'C72', 'C73', 'C74',
                                    'C75u', 'C75d', 'C75s', 'C75c', 'C75e', 'C75mu', 'C75tau', 
                                    'C76u', 'C76d', 'C76s', 'C76c', 'C76e', 'C76mu', 'C76tau',
                                    'C77u', 'C77d', 'C77s', 'C77c', 'C77e', 'C77mu', 'C77tau', 
                                    'C78u', 'C78d', 'C78s', 'C78c', 'C78e', 'C78mu', 'C78tau',
                                    'C79u', 'C79d', 'C79s', 'C79c', 'C79e', 'C79mu', 'C79tau', 
                                    'C710u', 'C710d', 'C710s', 'C710c', 'C710e', 'C710mu', 'C710tau',
                                    'C711', 'C712', 'C713', 'C714',
                                    'C715u', 'C715d', 'C715s', 'C715c', 'C715e', 'C715mu', 'C715tau', 
                                    'C716u', 'C716d', 'C716s', 'C716c', 'C716e', 'C716mu', 'C716tau',
                                    'C717u', 'C717d', 'C717s', 'C717c', 'C717e', 'C717mu', 'C717tau', 
                                    'C718u', 'C718d', 'C718s', 'C718c', 'C718e', 'C718mu', 'C718tau',
                                    'C719u', 'C719d', 'C719s', 'C719c', 'C719e', 'C719mu', 'C719tau', 
                                    'C720u', 'C720d', 'C720s', 'C720c', 'C720e', 'C720mu', 'C720tau', 
                                    'C721u', 'C721d', 'C721s', 'C721c', 'C721e', 'C721mu', 'C721tau', 
                                    'C722u', 'C722d', 'C722s', 'C722c', 'C722e', 'C722mu', 'C722tau']

        if self.DM_type == "M":
            self.wc_name_list = ['C62u', 'C62d', 'C62s', 'C62c', 'C62b', 'C62e', 'C62mu', 'C62tau',
                                 'C64u', 'C64d', 'C64s', 'C64c', 'C64b', 'C64e', 'C64mu', 'C64tau',
                                 'C71', 'C72', 'C73', 'C74',
                                 'C75u', 'C75d', 'C75s', 'C75c', 'C75b', 'C75e', 'C75mu', 'C75tau', 
                                 'C76u', 'C76d', 'C76s', 'C76c', 'C76b', 'C76e', 'C76mu', 'C76tau',
                                 'C77u', 'C77d', 'C77s', 'C77c', 'C77b', 'C77e', 'C77mu', 'C77tau', 
                                 'C78u', 'C78d', 'C78s', 'C78c', 'C78b', 'C78e', 'C78mu', 'C78tau',
                                 'C711', 'C712', 'C713', 'C714',
                                 'C715u', 'C715d', 'C715s', 'C715c', 'C715b', 'C715e', 'C715mu', 'C715tau', 
                                 'C716u', 'C716d', 'C716s', 'C716c', 'C716b', 'C716e', 'C716mu', 'C716tau',
                                 'C717u', 'C717d', 'C717s', 'C717c', 'C717b', 'C717e', 'C717mu', 'C717tau', 
                                 'C718u', 'C718d', 'C718s', 'C718c', 'C718b', 'C718e', 'C718mu', 'C718tau']

            # The list of indices to be deleted from the QCD/QED ADM because of less operators
            del_ind_list = [i for i in range(0,10)] + [i for i in range(18,26)] + [i for i in range(70,86)] + [i for i in range(122,154)]

            # The 4-flavor list for matching only
            self.wc_name_list_4f = ['C62u', 'C62d', 'C62s', 'C62c', 'C62e', 'C62mu', 'C62tau',
                                    'C64u', 'C64d', 'C64s', 'C64c', 'C64e', 'C64mu', 'C64tau',
                                    'C71', 'C72', 'C73', 'C74',
                                    'C75u', 'C75d', 'C75s', 'C75c', 'C75e', 'C75mu', 'C75tau', 
                                    'C76u', 'C76d', 'C76s', 'C76c', 'C76e', 'C76mu', 'C76tau',
                                    'C77u', 'C77d', 'C77s', 'C77c', 'C77e', 'C77mu', 'C77tau', 
                                    'C78u', 'C78d', 'C78s', 'C78c', 'C78e', 'C78mu', 'C78tau',
                                    'C711', 'C712', 'C713', 'C714',
                                    'C715u', 'C715d', 'C715s', 'C715c', 'C715e', 'C715mu', 'C715tau', 
                                    'C716u', 'C716d', 'C716s', 'C716c', 'C716e', 'C716mu', 'C716tau',
                                    'C717u', 'C717d', 'C717s', 'C717c', 'C717e', 'C717mu', 'C717tau', 
                                    'C718u', 'C718d', 'C718s', 'C718c', 'C718e', 'C718mu', 'C718tau']

        if self.DM_type == "C":
            self.wc_name_list = ['C61u', 'C61d', 'C61s', 'C61c', 'C61b', 'C61e', 'C61mu', 'C61tau', 
                                 'C62u', 'C62d', 'C62s', 'C62c', 'C62b', 'C62e', 'C62mu', 'C62tau',
                                 'C65', 'C66',
                                 'C63u', 'C63d', 'C63s', 'C63c', 'C63b', 'C63e', 'C63mu', 'C63tau',
                                 'C64u', 'C64d', 'C64s', 'C64c', 'C64b', 'C64e', 'C64mu', 'C64tau',
                                 'C67', 'C68']

            # The list of indices to be deleted from the QCD/QED ADM because of less operators
            del_ind_list = [0,1] + [i for i in range(10,18)] + [i for i in range(26,34)] + [35] + [37] + [i for i in range(46,54)]\
                           + [i for i in range(62,86)] + [87] + [89] + [i for i in range(90,154)]

            # The 4-flavor list for matching only
            self.wc_name_list_4f = ['C61u', 'C61d', 'C61s', 'C61c', 'C61e', 'C61mu', 'C61tau', 
                                    'C62u', 'C62d', 'C62s', 'C62c', 'C62e', 'C62mu', 'C62tau',
                                    'C65', 'C66',
                                    'C63u', 'C63d', 'C63s', 'C63c', 'C63e', 'C63mu', 'C63tau', 
                                    'C64u', 'C64d', 'C64s', 'C64c', 'C64e', 'C64mu', 'C64tau',
                                    'C67', 'C68']

        if self.DM_type == "R":
            self.wc_name_list = ['C65', 'C66',
                                 'C63u', 'C63d', 'C63s', 'C63c', 'C63b', 'C63e', 'C63mu', 'C63tau', 
                                 'C64u', 'C64d', 'C64s', 'C64c', 'C64b', 'C64e', 'C64mu', 'C64tau',
                                 'C67', 'C68']

            # The list of indices to be deleted from the QCD/QED ADM because of less operators
            del_ind_list = [i for i in range(0,34)] + [35] + [37] + [i for i in range(46,54)] + [i for i in range(62,86)]\
                           + [87] + [89] + [i for i in range(90,154)]

            # The 4-flavor list for matching only
            self.wc_name_list_4f = ['C65', 'C66',
                                    'C63u', 'C63d', 'C63s', 'C63c', 'C63e', 'C63mu', 'C63tau',
                                    'C64u', 'C64d', 'C64s', 'C64c', 'C64e', 'C64mu', 'C64tau',
                                    'C67', 'C68']



        self.coeff_dict = {}
        # Issue a user warning if a key is not defined:
        for wc_name in coeff_dict.keys():
            if wc_name in self.wc_name_list:
                pass
            elif wc_name in self.wc8_name_list:
                pass
            elif wc_name in self.sm_name_list:
                pass
            else:
                warnings.warn('The key ' + wc_name + ' is not a valid key. Typo?')

        # Create the dictionary. 
        #
        # First, the default values (0 for DM operators, SM values for SM operators):
        #
        # This is actually conceptually not so good. The SM initial conditions should be moved to a matching method above the e/w scale.

        for wc_name in self.wc_name_list:
            self.coeff_dict[wc_name] = 0.
        for wc_name in self.wc8_name_list:
            self.coeff_dict[wc_name] = 0.

        ip = Num_input()

        MW = ip.Mw
        MZ = ip.Mz
        cw = MW/MZ
        sw = np.sqrt(1-cw**2)
        vd = (-1/2 - 2*sw**2*(-1/3))/(2*sw*cw)
        vu = (1/2 - 2*sw**2*(2/3))/(2*sw*cw)
        ad = -(-1/2)/(2*sw*cw)
        au = -(1/2)/(2*sw*cw)

        self.coeff_dict['P61ud'] = vu*vd * 4*sw**2*cw**2 - 1/6
        self.coeff_dict['P62ud'] = au*ad * 4*sw**2*cw**2 - 1/6
        self.coeff_dict['P63ud'] = au*vd * 4*sw**2*cw**2 + 1/6
        self.coeff_dict['P63du'] = ad*vu * 4*sw**2*cw**2 + 1/6
        self.coeff_dict['P64ud'] = -1
        self.coeff_dict['P65ud'] = -1
        self.coeff_dict['P66ud'] = 1
        self.coeff_dict['P66du'] = 1

        self.coeff_dict['P61us'] = vu*vd * 4*sw**2*cw**2
        self.coeff_dict['P62us'] = au*ad * 4*sw**2*cw**2
        self.coeff_dict['P63us'] = au*vd * 4*sw**2*cw**2
        self.coeff_dict['P63su'] = ad*vu * 4*sw**2*cw**2
        self.coeff_dict['P64us'] = 0
        self.coeff_dict['P65us'] = 0
        self.coeff_dict['P66us'] = 0
        self.coeff_dict['P66su'] = 0

        self.coeff_dict['P61uc'] = vu*vu * 4*sw**2*cw**2
        self.coeff_dict['P62uc'] = au*au * 4*sw**2*cw**2
        self.coeff_dict['P63uc'] = au*vu * 4*sw**2*cw**2
        self.coeff_dict['P63cu'] = au*vu * 4*sw**2*cw**2
        self.coeff_dict['P64uc'] = 0
        self.coeff_dict['P65uc'] = 0
        self.coeff_dict['P66uc'] = 0
        self.coeff_dict['P66cu'] = 0

        self.coeff_dict['P61ub'] = vu*vd * 4*sw**2*cw**2
        self.coeff_dict['P62ub'] = au*ad * 4*sw**2*cw**2
        self.coeff_dict['P63ub'] = au*vd * 4*sw**2*cw**2
        self.coeff_dict['P63bu'] = ad*vu * 4*sw**2*cw**2
        self.coeff_dict['P64ub'] = 0
        self.coeff_dict['P65ub'] = 0
        self.coeff_dict['P66ub'] = 0
        self.coeff_dict['P66bu'] = 0

        self.coeff_dict['P61ds'] = vd*vd * 4*sw**2*cw**2
        self.coeff_dict['P62ds'] = ad*ad * 4*sw**2*cw**2
        self.coeff_dict['P63ds'] = ad*vd * 4*sw**2*cw**2
        self.coeff_dict['P63sd'] = ad*vd * 4*sw**2*cw**2
        self.coeff_dict['P64ds'] = 0
        self.coeff_dict['P65ds'] = 0
        self.coeff_dict['P66ds'] = 0
        self.coeff_dict['P66sd'] = 0

        self.coeff_dict['P61dc'] = vd*vu * 4*sw**2*cw**2
        self.coeff_dict['P62dc'] = ad*au * 4*sw**2*cw**2
        self.coeff_dict['P63dc'] = ad*vu * 4*sw**2*cw**2
        self.coeff_dict['P63cd'] = au*vd * 4*sw**2*cw**2
        self.coeff_dict['P64dc'] = 0
        self.coeff_dict['P65dc'] = 0
        self.coeff_dict['P66dc'] = 0
        self.coeff_dict['P66cd'] = 0

        self.coeff_dict['P61db'] = vd*vd * 4*sw**2*cw**2
        self.coeff_dict['P62db'] = ad*ad * 4*sw**2*cw**2
        self.coeff_dict['P63db'] = ad*vd * 4*sw**2*cw**2
        self.coeff_dict['P63bd'] = ad*vd * 4*sw**2*cw**2
        self.coeff_dict['P64db'] = 0
        self.coeff_dict['P65db'] = 0
        self.coeff_dict['P66db'] = 0
        self.coeff_dict['P66bd'] = 0

        self.coeff_dict['P61sc'] = vd*vu * 4*sw**2*cw**2 - 1/6
        self.coeff_dict['P62sc'] = ad*au * 4*sw**2*cw**2 - 1/6
        self.coeff_dict['P63sc'] = ad*vu * 4*sw**2*cw**2 + 1/6
        self.coeff_dict['P63cs'] = au*vd * 4*sw**2*cw**2 + 1/6
        self.coeff_dict['P64sc'] = -1
        self.coeff_dict['P65sc'] = -1
        self.coeff_dict['P66sc'] = 1
        self.coeff_dict['P66cs'] = 1

        self.coeff_dict['P61sb'] = vd*vd * 4*sw**2*cw**2
        self.coeff_dict['P62sb'] = ad*ad * 4*sw**2*cw**2
        self.coeff_dict['P63sb'] = ad*vd * 4*sw**2*cw**2
        self.coeff_dict['P63bs'] = ad*vd * 4*sw**2*cw**2
        self.coeff_dict['P64sb'] = 0
        self.coeff_dict['P65sb'] = 0
        self.coeff_dict['P66sb'] = 0
        self.coeff_dict['P66bs'] = 0

        self.coeff_dict['P61cb'] = vu*vd * 4*sw**2*cw**2
        self.coeff_dict['P62cb'] = au*ad * 4*sw**2*cw**2
        self.coeff_dict['P63cb'] = au*vd * 4*sw**2*cw**2
        self.coeff_dict['P63bc'] = ad*vu * 4*sw**2*cw**2
        self.coeff_dict['P64cb'] = 0
        self.coeff_dict['P65cb'] = 0
        self.coeff_dict['P66cb'] = 0
        self.coeff_dict['P66bc'] = 0

        self.coeff_dict['P61u'] = (vu**2 + 2*au**2)/6 * 4*sw**2*cw**2
        self.coeff_dict['P62u'] = au**2/2 * 4*sw**2*cw**2
        self.coeff_dict['P63u'] = vu*au * 4*sw**2*cw**2
        self.coeff_dict['P64u'] = (vu**2 - au**2)/2 * 4*sw**2*cw**2

        self.coeff_dict['P61d'] = (vd**2 + 2*ad**2)/6 * 4*sw**2*cw**2
        self.coeff_dict['P62d'] = ad**2/2 * 4*sw**2*cw**2
        self.coeff_dict['P63d'] = vd*ad * 4*sw**2*cw**2
        self.coeff_dict['P64d'] = (vd**2 - ad**2)/2 * 4*sw**2*cw**2

        self.coeff_dict['P61s'] = (vd**2 + 2*ad**2)/6 * 4*sw**2*cw**2
        self.coeff_dict['P62s'] = ad**2/2 * 4*sw**2*cw**2
        self.coeff_dict['P63s'] = vd*ad * 4*sw**2*cw**2
        self.coeff_dict['P64s'] = (vd**2 - ad**2)/2 * 4*sw**2*cw**2

        self.coeff_dict['P61c'] = (vu**2 + 2*au**2)/6 * 4*sw**2*cw**2
        self.coeff_dict['P62c'] = au**2/2 * 4*sw**2*cw**2
        self.coeff_dict['P63c'] = vu*au * 4*sw**2*cw**2
        self.coeff_dict['P64c'] = (vu**2 - au**2)/2 * 4*sw**2*cw**2

        self.coeff_dict['P61b'] = (vd**2 + 2*ad**2)/6 * 4*sw**2*cw**2
        self.coeff_dict['P62b'] = ad**2/2 * 4*sw**2*cw**2
        self.coeff_dict['P63b'] = vd*ad * 4*sw**2*cw**2
        self.coeff_dict['P64b'] = (vd**2 - ad**2)/2 * 4*sw**2*cw**2

        # Now update with the user-specified values, if defined

        for wc_name in self.wc_name_list:
            if wc_name in coeff_dict.keys():
                self.coeff_dict[wc_name] = coeff_dict[wc_name]
            else:
                pass

        for wc_name in self.wc8_name_list:
            if wc_name in coeff_dict.keys():
                self.coeff_dict[wc_name] = coeff_dict[wc_name]
            else:
                pass

        for wc_name in self.sm_name_list:
            if wc_name in coeff_dict.keys():
                self.coeff_dict[wc_name] = coeff_dict[wc_name]
            else:
                pass


        # Create the np.array of coefficients:
        self.coeff_list_dm_dim6_dim7 = np.array(dict_to_list(self.coeff_dict, self.wc_name_list))
        self.coeff_list_dm_dim8 = np.array(dict_to_list(self.coeff_dict, self.wc8_name_list))
        self.coeff_list_sm_dim6 = np.array(dict_to_list(self.coeff_dict, self.sm_name_list))


        #---------------------------#
        # The anomalous dimensions: #
        #---------------------------#

        if self.DM_type == "D":
            self.gamma_QED = adm.ADM_QED(5)
            self.gamma_QED2 = adm.ADM_QED2(5)
            self.gamma_QCD = adm.ADM_QCD(5)
            self.gamma_QCD2 = adm.ADM_QCD2(5)
            self.gamma_QCD_dim8 = adm.ADM_QCD_dim8(5)
            self.gamma_hat = adm.ADT_QCD(5)
        if self.DM_type == "M":
            self.gamma_QED = np.delete(np.delete(adm.ADM_QED(5), del_ind_list, 0), del_ind_list, 1)
            self.gamma_QED2 = np.delete(np.delete(adm.ADM_QED2(5), del_ind_list, 0), del_ind_list, 1)
            self.gamma_QCD = np.delete(np.delete(adm.ADM_QCD(5), del_ind_list, 1), del_ind_list, 2)
            self.gamma_QCD2 = np.delete(np.delete(adm.ADM_QCD2(5), del_ind_list, 1), del_ind_list, 2)
        if self.DM_type == "C":
            self.gamma_QED = np.delete(np.delete(adm.ADM_QED(5), del_ind_list, 0), del_ind_list, 1)
            self.gamma_QED2 = np.delete(np.delete(adm.ADM_QED2(5), del_ind_list, 0), del_ind_list, 1)
            self.gamma_QCD = np.delete(np.delete(adm.ADM_QCD(5), del_ind_list, 1), del_ind_list, 2)
            self.gamma_QCD2 = np.delete(np.delete(adm.ADM_QCD2(5), del_ind_list, 1), del_ind_list, 2)
        if self.DM_type == "R":
            self.gamma_QED = np.delete(np.delete(adm.ADM_QED(5), del_ind_list, 0), del_ind_list, 1)
            self.gamma_QED2 = np.delete(np.delete(adm.ADM_QED2(5), del_ind_list, 0), del_ind_list, 1)
            self.gamma_QCD = np.delete(np.delete(adm.ADM_QCD(5), del_ind_list, 1), del_ind_list, 2)
            self.gamma_QCD2 = np.delete(np.delete(adm.ADM_QCD2(5), del_ind_list, 1), del_ind_list, 2)

        self.ADM_SM = adm.ADM_SM_QCD(5)



    def run(self, mu_low=None):
        """ Running of 5-flavor Wilson coefficients

        Calculate the running from MZ to mu_low [GeV; default mb(mb)] in the five-flavor theory. 

        Return a dictionary of Wilson coefficients for the five-flavor Lagrangian
        at scale mu_low.
        """

        ip = Num_input()
        if mu_low is None:
            mu_low=ip.mb_at_mb


        #--------------------------------------------------------------------#
        # The effective anomalous dimension for mixing into dimension eight: #
        #--------------------------------------------------------------------#

        # We need to contract the ADT with a subset of the dim.-6 Wilson coefficients
        if self.DM_type == "D":
            DM_dim6_init = np.delete(self.coeff_list_dm_dim6_dim7, np.r_[np.s_[0:18], np.s_[23:26], np.s_[31:154]])

        # The columns of ADM_eff correspond to SM6 operators; the rows of ADM_eff correspond to DM8 operators; 
        C6_dot_ADM_hat = np.transpose(np.tensordot(DM_dim6_init, self.gamma_hat, (0,2)))

        # The effective ADM
        #
        # Note that the mixing of the SM operators with four equal flavors does not contribute if we neglect yu, yd, ys! 

        ADM_eff = [np.vstack((np.hstack((self.ADM_SM, np.vstack((C6_dot_ADM_hat, np.zeros((20,12)))))), np.hstack((np.zeros((12,100)), self.gamma_QCD_dim8))))]

        #-------------#
        # The running #
        #-------------#

        MZ = ip.Mz
        alpha_at_mb = 1/ip.aMZinv

        as51 = rge.AlphaS(5,1)
        evolve1 = rge.RGE(self.gamma_QCD, 5)
        evolve2 = rge.RGE(self.gamma_QCD2, 5)
        evolve8 = rge.RGE(ADM_eff, 5)

        # Mixing in the dim.6 DM-SM sector
        #
        # Strictly speaking, MZ and mb should be defined at the same scale (however, this is a higher-order difference)
        C_at_mb_QCD = np.dot(evolve2.U0_as2(as51.run(MZ),as51.run(mu_low)), np.dot(evolve1.U0(as51.run(MZ),as51.run(mu_low)), self.coeff_list_dm_dim6_dim7))
        C_at_mb_QED = np.dot(self.coeff_list_dm_dim6_dim7, self.gamma_QED) * np.log(mu_low/MZ) * alpha_at_mb/(4*np.pi)\
                      + np.dot(self.coeff_list_dm_dim6_dim7, self.gamma_QED2) * np.log(mu_low/MZ) * (alpha_at_mb/(4*np.pi))**2

        # Mixing in the dim.6 SM-SM and dim.8 DM-SM sector

        DIM6_DIM8_init = np.hstack((self.coeff_list_sm_dim6, self.coeff_list_dm_dim8))

        DIM6_DIM8_at_mb = np.dot(evolve8.U0(as51.run(MZ),as51.run(mu_low)), DIM6_DIM8_init)

        # Revert back to dictionary

        dict_coeff_mb = list_to_dict(C_at_mb_QCD + C_at_mb_QED, self.wc_name_list)
        dict_dm_dim8 = list_to_dict(np.delete(DIM6_DIM8_at_mb, np.s_[0:100]), self.wc8_name_list)
        dict_sm_dim6 = list_to_dict(np.delete(DIM6_DIM8_at_mb, np.s_[100:106]), self.sm_name_list)

        dict_coeff_mb.update(dict_dm_dim8)
        dict_coeff_mb.update(dict_sm_dim6)

        return dict_coeff_mb


    def match(self, RGE=None, mu=None):
        """ Match from five-flavor to four-flavor QCD

        Calculate the matching at mu [GeV; default 4.18 GeV].

        Returns a dictionary of Wilson coefficients for the four-flavor Lagrangian
        at scale mu.

        RGE is an optional argument to turn RGE running on (True) or off (False). (Default True)
        """
        ip = Num_input()
        if RGE is None:
            RGE=True
        if mu is None:
            mu=ip.mb_at_mb

        # The new coefficients
        cdict4f = {}
        if RGE:
            cdold = self.run(mu)
        else:
            cdold = self.coeff_dict

        if self.DM_type == "D" or self.DM_type == "M":
            for wcn in self.wc_name_list_4f:
                cdict4f[wcn] = cdold[wcn]
            for wcn in self.wc8_name_list:
                cdict4f[wcn] = cdold[wcn]
            for wcn in self.sm_name_list_4f:
                cdict4f[wcn] = cdold[wcn]
            cdict4f['C71'] = cdold['C71'] - cdold['C75b']
            cdict4f['C72'] = cdold['C72'] - cdold['C76b']
            cdict4f['C73'] = cdold['C73'] + cdold['C77b']
            cdict4f['C74'] = cdold['C74'] + cdold['C78b']

        if self.DM_type == "C":
            for wcn in self.wc_name_list_4f:
                cdict4f[wcn] = cdold[wcn]
            cdict4f['C65'] = cdold['C65'] - cdold['C63b']
            cdict4f['C66'] = cdold['C66'] + cdold['C64b']

        if self.DM_type == "R":
            for wcn in self.wc_name_list_4f:
                cdict4f[wcn] = cdold[wcn]
            cdict4f['C65'] = cdold['C65'] - cdold['C63b']
            cdict4f['C66'] = cdold['C66'] + cdold['C64b']

        # return the 4-flavor coefficients
        return cdict4f


    def _my_cNR(self, DM_mass, RGE=None, NLO=None):
        """ Calculate the NR coefficients from four-flavor theory with meson contributions split off (mainly for internal use) """
        return WC_4f(self.match(RGE), self.DM_type)._my_cNR(DM_mass, RGE, NLO)

    def cNR(self, DM_mass, qvec, RGE=None, NLO=None):
        """ Calculate the NR coefficients from four-flavor theory """
        return WC_4f(self.match(RGE), self.DM_type).cNR(DM_mass, qvec, RGE, NLO)

    def write_mma(self, DM_mass, q, RGE=None, NLO=None, path=None, filename=None):
        """ Write a text file with the NR coefficients that can be read into DMFormFactor 

        The order is {cNR1p, cNR2p, ... , cNR1n, cNR1n, ... }

        Mandatory arguments are the DM mass DM_mass (in GeV) and the momentum transfer q (in GeV) 

        <path> should be a string with the path (including the trailing "/") where the file should be saved
        (default is './')

        <filename> is the filename (default 'cNR.m')
        """
<<<<<<< HEAD
        WC_4f(self.match(), self.DM_type).write_mma(DM_mass, q, RGE, NLO, path, filename)


=======
        WC_4f(self.match(RGE), self.DM_type).write_mma(DM_mass, q, RGE, NLO, path, filename)
>>>>>>> 10f6d399
<|MERGE_RESOLUTION|>--- conflicted
+++ resolved
@@ -2010,10 +2010,6 @@
 
         <filename> is the filename (default 'cNR.m')
         """
-<<<<<<< HEAD
-        WC_4f(self.match(), self.DM_type).write_mma(DM_mass, q, RGE, NLO, path, filename)
-
-
-=======
         WC_4f(self.match(RGE), self.DM_type).write_mma(DM_mass, q, RGE, NLO, path, filename)
->>>>>>> 10f6d399
+
+
