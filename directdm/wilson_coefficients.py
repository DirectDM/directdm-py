#!/usr/bin/env python3

import sys
import numpy as np
import scipy.integrate as spint
import warnings
import os.path
from directdm.run import adm
from directdm.run import rge
from directdm.num.num_input import Num_input
<<<<<<< HEAD
from directdm.match.higgs_penguin import Higgspenguin
=======
from directdm.num.single_nucleon_form_factors import *
>>>>>>> a0641524

#----------------------------------------------#
# convert dictionaries to lists and vice versa #
#----------------------------------------------#

def dict_to_list(dictionary, order_list):
    """ Create a list from dictionary, according to ordering in order_list """
    #assert sorted(order_list) == sorted(dictionary.keys())
    wc_list = []
    for wc_name in order_list:
        wc_list.append(dictionary[wc_name])
    return wc_list

def list_to_dict(wc_list, order_list):
    """ Create a dictionary from a list wc_list, using keys in order_list """
    #assert len(order_list) == len(wc_list)
    wc_dict = {}
    for wc_ind in range(len(order_list)):
        wc_dict[order_list[wc_ind]] = wc_list[wc_ind]
    return wc_dict
    

#---------------------------------------------------#
# Classes for Wilson coefficients at various scales #
#---------------------------------------------------#


class WC_3f(object):
    def __init__(self, coeff_dict, DM_type=None):
        """ Class for Wilson coefficients in 3 flavor QCD x QED plus DM.

        The first argument should be a dictionary for the initial conditions of the 2 + 24 + 4 + 36 + 4 + 48 = 118 
        dimension-five to dimension-seven three-flavor-QCD Wilson coefficients of the form
        {'C51' : value, 'C52' : value, ...}. 
        An arbitrary number of them can be given; the default values are zero. 

        The second argument is the DM type; it can take the following values: 
            "D" (Dirac fermion; this is the default)
            "M" (Majorana fermion)
            "C" (Complex scalar)
            "R" (Real scalar)

        The possible names are (with an hopefully obvious notation):

        Dirac fermion:       'C51', 'C52', 'C61u', 'C61d', 'C61s', 'C61e', 'C61mu', 'C61tau', 
                             'C62u', 'C62d', 'C62s', 'C62e', 'C62mu', 'C62tau',
                             'C63u', 'C63d', 'C63s', 'C63e', 'C63mu', 'C63tau', 
                             'C64u', 'C64d', 'C64s', 'C64e', 'C64mu', 'C64tau',
                             'C71', 'C72', 'C73', 'C74',
                             'C75u', 'C75d', 'C75s', 'C75e', 'C75mu', 'C75tau', 
                             'C76u', 'C76d', 'C76s', 'C76e', 'C76mu', 'C76tau',
                             'C77u', 'C77d', 'C77s', 'C77e', 'C77mu', 'C77tau', 
                             'C78u', 'C78d', 'C78s', 'C78e', 'C78mu', 'C78tau',
                             'C79u', 'C79d', 'C79s', 'C79e', 'C79mu', 'C79tau', 
                             'C710u', 'C710d', 'C710s', 'C710e', 'C710mu', 'C710tau',
                             'C711', 'C712', 'C713', 'C714',
                             'C715u', 'C715d', 'C715s', 'C715e', 'C715mu', 'C715tau', 
                             'C716u', 'C716d', 'C716s', 'C716e', 'C716mu', 'C716tau',
                             'C717u', 'C717d', 'C717s', 'C717e', 'C717mu', 'C717tau', 
                             'C718u', 'C718d', 'C718s', 'C718e', 'C718mu', 'C718tau',
                             'C719u', 'C719d', 'C719s', 'C719e', 'C719mu', 'C719tau', 
                             'C720u', 'C720d', 'C720s', 'C720e', 'C720mu', 'C720tau', 
                             'C721u', 'C721d', 'C721s', 'C721e', 'C721mu', 'C721tau', 
                             'C722u', 'C722d', 'C722s', 'C722e', 'C722mu', 'C722tau' 

        Majorana fermion:    'C62u', 'C62d', 'C62s', 'C62e', 'C62mu', 'C62tau',
                             'C64u', 'C64d', 'C64s', 'C64e', 'C64mu', 'C64tau',
                             'C71', 'C72', 'C73', 'C74',
                             'C75u', 'C75d', 'C75s', 'C75e', 'C75mu', 'C75tau', 
                             'C76u', 'C76d', 'C76s', 'C76e', 'C76mu', 'C76tau',
                             'C77u', 'C77d', 'C77s', 'C77e', 'C77mu', 'C77tau', 
                             'C78u', 'C78d', 'C78s', 'C78e', 'C78mu', 'C78tau',
                             'C711', 'C712', 'C713', 'C714',
                             'C715u', 'C715d', 'C715s', 'C715e', 'C715mu', 'C715tau', 
                             'C716u', 'C716d', 'C716s', 'C716e', 'C716mu', 'C716tau',
                             'C717u', 'C717d', 'C717s', 'C717e', 'C717mu', 'C717tau', 
                             'C718u', 'C718d', 'C718s', 'C718e', 'C718mu', 'C718tau',

        Complex Scalar:      'C61u', 'C61d', 'C61s', 'C61e', 'C61mu', 'C61tau', 
                             'C62u', 'C62d', 'C62s', 'C62e', 'C62mu', 'C62tau',
                             'C63u', 'C63d', 'C63s', 'C63e', 'C63mu', 'C63tau', 
                             'C64u', 'C64d', 'C64s', 'C64e', 'C64mu', 'C64tau',
                             'C65', 'C66', 'C67', 'C68' 

        Real Scalar:         'C63u', 'C63d', 'C63s', 'C63e', 'C63mu', 'C63tau', 
                             'C64u', 'C64d', 'C64s', 'C64e', 'C64mu', 'C64tau',
                             'C65', 'C66', 'C67', 'C68'

        (the notation corresponds to the numbering in 1707.06998).
        The Wilson coefficients should be specified in the MS-bar scheme at 2 GeV.

        The class has three methods:

        run
        ---
        Run the Wilson coefficients from mu = 2 GeV to mu_low [GeV; default 2 GeV], with 3 active quark flavors


        cNR
        ---
        Calculate the cNR coefficients as defined in 1308.6288

        The class has two mandatory arguments: The DM mass in GeV and the momentum transfer in GeV


        write_mma
        ---------
        Write an output file that can be loaded into mathematica, 
        to be used in the DMFormFactor package [1308.6288].

        """
        if DM_type is None:
            DM_type = "D"
        self.DM_type = DM_type

        if self.DM_type == "D":
            self.wc_name_list = ['C51', 'C52', 'C61u', 'C61d', 'C61s', 'C61e', 'C61mu', 'C61tau', 'C62u', 'C62d', 'C62s', 'C62e', 'C62mu', 'C62tau',
                                 'C63u', 'C63d', 'C63s', 'C63e', 'C63mu', 'C63tau', 'C64u', 'C64d', 'C64s', 'C64e', 'C64mu', 'C64tau',
                                 'C71', 'C72', 'C73', 'C74',
                                 'C75u', 'C75d', 'C75s', 'C75e', 'C75mu', 'C75tau', 'C76u', 'C76d', 'C76s', 'C76e', 'C76mu', 'C76tau',
                                 'C77u', 'C77d', 'C77s', 'C77e', 'C77mu', 'C77tau', 'C78u', 'C78d', 'C78s', 'C78e', 'C78mu', 'C78tau',
                                 'C79u', 'C79d', 'C79s', 'C79e', 'C79mu', 'C79tau', 'C710u', 'C710d', 'C710s', 'C710e', 'C710mu', 'C710tau',
                                 'C711', 'C712', 'C713', 'C714',
                                 'C715u', 'C715d', 'C715s', 'C715e', 'C715mu', 'C715tau', 'C716u', 'C716d', 'C716s', 'C716e', 'C716mu', 'C716tau',
                                 'C717u', 'C717d', 'C717s', 'C717e', 'C717mu', 'C717tau', 'C718u', 'C718d', 'C718s', 'C718e', 'C718mu', 'C718tau',
                                 'C719u', 'C719d', 'C719s', 'C719e', 'C719mu', 'C719tau', 'C720u', 'C720d', 'C720s', 'C720e', 'C720mu', 'C720tau', 
                                 'C721u', 'C721d', 'C721s', 'C721e', 'C721mu', 'C721tau', 'C722u', 'C722d', 'C722s', 'C722e', 'C722mu', 'C722tau']

        if self.DM_type == "M":
            self.wc_name_list = ['C62u', 'C62d', 'C62s', 'C62e', 'C62mu', 'C62tau',
                                 'C64u', 'C64d', 'C64s', 'C64e', 'C64mu', 'C64tau',
                                 'C71', 'C72', 'C73', 'C74',
                                 'C75u', 'C75d', 'C75s', 'C75e', 'C75mu', 'C75tau', 'C76u', 'C76d', 'C76s', 'C76e', 'C76mu', 'C76tau',
                                 'C77u', 'C77d', 'C77s', 'C77e', 'C77mu', 'C77tau', 'C78u', 'C78d', 'C78s', 'C78e', 'C78mu', 'C78tau',
                                 'C711', 'C712', 'C713', 'C714',
                                 'C715u', 'C715d', 'C715s', 'C715e', 'C715mu', 'C715tau', 'C716u', 'C716d', 'C716s', 'C716e', 'C716mu', 'C716tau',
                                 'C717u', 'C717d', 'C717s', 'C717e', 'C717mu', 'C717tau', 'C718u', 'C718d', 'C718s', 'C718e', 'C718mu', 'C718tau']

            # The list of indices to be deleted from the QCD/QED ADM because of less operators
            del_ind_list = [i for i in range(0,8)] + [i for i in range(14,20)] + [i for i in range(54,66)] + [i for i in range(94,118)]

        if self.DM_type == "C":
            self.wc_name_list = ['C61u', 'C61d', 'C61s', 'C61e', 'C61mu', 'C61tau', 
                                 'C62u', 'C62d', 'C62s', 'C62e', 'C62mu', 'C62tau',
                                 'C65', 'C66',
                                 'C63u', 'C63d', 'C63s', 'C63e', 'C63mu', 'C63tau', 
                                 'C64u', 'C64d', 'C64s', 'C64e', 'C64mu', 'C64tau',
                                 'C67', 'C68']

            # The list of indices to be deleted from the QCD/QED ADM because of less operators
            del_ind_list = [0,1] + [i for i in range(8,14)] + [i for i in range(20,26)] + [27] + [29] + [i for i in range(36,42)]\
                           + [i for i in range(48,66)] + [67] + [69] + [i for i in range(70,118)]

        if self.DM_type == "R":
            self.wc_name_list = ['C65', 'C66',
                                 'C63u', 'C63d', 'C63s', 'C63e', 'C63mu', 'C63tau', 
                                 'C64u', 'C64d', 'C64s', 'C64e', 'C64mu', 'C64tau',
                                 'C67', 'C68']

            # The list of indices to be deleted from the QCD/QED ADM because of less operators
            del_ind_list = [i for i in range(0,26)] + [27] + [29] + [i for i in range(36,42)] + [i for i in range(48,66)]\
                           + [67] + [69] + [i for i in range(70,118)]

        self.coeff_dict = {}
        # Issue a user warning if a key is not defined:
        for wc_name in coeff_dict.keys():
            if wc_name in self.wc_name_list:
                pass
            else:
                warnings.warn('The key ' + wc_name + ' is not a valid key. Typo?')
        # Create the dictionary:
        for wc_name in self.wc_name_list:
            if wc_name in coeff_dict.keys():
                self.coeff_dict[wc_name] = coeff_dict[wc_name]
            else:
                self.coeff_dict[wc_name] = 0.

        # Create the np.array of coefficients:
        self.coeff_list = np.array(dict_to_list(self.coeff_dict, self.wc_name_list))


        #---------------------------#
        # The anomalous dimensions: #
        #---------------------------#
        if self.DM_type == "D":
            self.gamma_QED = adm.ADM_QED(3)
            self.gamma_QED2 = adm.ADM_QED2(3)
            self.gamma_QCD = adm.ADM_QCD(3)
            self.gamma_QCD2 = adm.ADM_QCD2(3)
        if self.DM_type == "M":
            self.gamma_QED = np.delete(np.delete(adm.ADM_QED(3), del_ind_list, 0), del_ind_list, 1)
            self.gamma_QED2 = np.delete(np.delete(adm.ADM_QED2(3), del_ind_list, 0), del_ind_list, 1)
            self.gamma_QCD = np.delete(np.delete(adm.ADM_QCD(3), del_ind_list, 1), del_ind_list, 2)
            self.gamma_QCD2 = np.delete(np.delete(adm.ADM_QCD2(3), del_ind_list, 1), del_ind_list, 2)
        if self.DM_type == "C":
            self.gamma_QED = np.delete(np.delete(adm.ADM_QED(3), del_ind_list, 0), del_ind_list, 1)
            self.gamma_QED2 = np.delete(np.delete(adm.ADM_QED2(3), del_ind_list, 0), del_ind_list, 1)
            self.gamma_QCD = np.delete(np.delete(adm.ADM_QCD(3), del_ind_list, 1), del_ind_list, 2)
            self.gamma_QCD2 = np.delete(np.delete(adm.ADM_QCD2(3), del_ind_list, 1), del_ind_list, 2)
        if self.DM_type == "R":
            self.gamma_QED = np.delete(np.delete(adm.ADM_QED(3), del_ind_list, 0), del_ind_list, 1)
            self.gamma_QED2 = np.delete(np.delete(adm.ADM_QED2(3), del_ind_list, 0), del_ind_list, 1)
            self.gamma_QCD = np.delete(np.delete(adm.ADM_QCD(3), del_ind_list, 1), del_ind_list, 2)
            self.gamma_QCD2 = np.delete(np.delete(adm.ADM_QCD2(3), del_ind_list, 1), del_ind_list, 2)


    def run(self, mu_low=None):
        """ Running of 3-flavor Wilson coefficients

        Calculate the running from 2 GeV to mu_low [GeV; default 2 GeV] in the three-flavor theory. 

        Return a dictionary of Wilson coefficients for the three-flavor Lagrangian
        at scale mu_low (this is the default).
        """
        if mu_low is None:
            mu_low=2

        #-------------#
        # The running #
        #-------------#

        ip = Num_input()
        alpha_at_mu = 1/ip.amtauinv

        as31 = rge.AlphaS(3,1)
        evolve1 = rge.RGE(self.gamma_QCD, 3)
        evolve2 = rge.RGE(self.gamma_QCD2, 3)

        C_at_mu_QCD = np.dot(evolve2.U0_as2(as31.run(2),as31.run(mu_low)), np.dot(evolve1.U0(as31.run(2),as31.run(mu_low)), self.coeff_list))
        C_at_mu_QED = np.dot(self.coeff_list, self.gamma_QED) * np.log(mu_low/2) * alpha_at_mu/(4*np.pi)\
                      + np.dot(self.coeff_list, self.gamma_QED2) * np.log(mu_low/2) * (alpha_at_mu/(4*np.pi))**2

        return list_to_dict(C_at_mu_QCD + C_at_mu_QED, self.wc_name_list)


    def _my_cNR(self, mchi, RGE=None, NLO=None):
        """Calculate the coefficients of the NR operators, with momentum dependence factored out.
    
        mchi is the DM mass in GeV

        RGE is a flag to turn RGE running on (True) or off (False). (Default True)

        If NLO is set to True, the coherently enhanced NLO terms for Q_9^(7) are added. (Default False)

        Returns a dictionary of coefficients for the NR Lagrangian, 
        as in 1308.6288, plus coefficients c13 -- c23, c100 for "spurious" long-distance operators

        The possible names are

        ['cNR1p', 'cNR1n', 'cNR2p', 'cNR2n', 'cNR3p', 'cNR3n', 'cNR4p', 'cNR4n', 'cNR5p', 'cNR5n',
         'cNR6p', 'cNR6n', 'cNR7p', 'cNR7n', 'cNR8p', 'cNR8n', 'cNR9p', 'cNR9n', 'cNR10p', 'cNR10n',
         'cNR11p', 'cNR11n', 'cNR12p', 'cNR12n', 'cNR13p', 'cNR13n', 'cNR14p', 'cNR14n', 'cNR15p', 'cNR15n',
         'cNR16p', 'cNR16n', 'cNR17p', 'cNR17n', 'cNR18p', 'cNR18n', 'cNR19p', 'cNR19n', 'cNR20p', 'cNR20n',
         'cNR21p', 'cNR21n', 'cNR22p', 'cNR22n', 'cNR23p', 'cNR23n', 'cNR100p', 'cNR100n', 'cNR104p', 'cNR104n']
        """
        if RGE is None:
            RGE = True
        if NLO is None:
            NLO = False

        ### Input parameters ####
        ip = Num_input()

        mpi = ip.mpi0
        mp = ip.mproton
        mn = ip.mneutron
        mN = (mp+mn)/2

        alpha = 1/ip.alowinv

        # Quark masses at 2GeV
        mu = ip.mu_at_2GeV
        md = ip.md_at_2GeV
        ms = ip.ms_at_2GeV
        mtilde = ip.mtilde

        ### Numerical constants
        ip = Num_input()

        mproton = ip.mproton
        mneutron = ip.mneutron

        F1up = F1('u', 'p').value_zero_mom()
        F1dp = F1('d', 'p').value_zero_mom()
        F1sp = F1('s', 'p').value_zero_mom()

        F1un = F1('u', 'n').value_zero_mom()
        F1dn = F1('d', 'n').value_zero_mom()
        F1sn = F1('s', 'n').value_zero_mom()

        F2up = F2('u', 'p').value_zero_mom()
        F2dp = F2('d', 'p').value_zero_mom()
        F2sp = F2('s', 'p').value_zero_mom()

        F2un = F2('u', 'n').value_zero_mom()
        F2dn = F2('d', 'n').value_zero_mom()
        F2sn = F2('s', 'n').value_zero_mom()

        FAup = FA('u', 'p').value_zero_mom()
        FAdp = FA('d', 'p').value_zero_mom()
        FAsp = FA('s', 'p').value_zero_mom()

        FAun = FA('u', 'n').value_zero_mom()
        FAdn = FA('d', 'n').value_zero_mom()
        FAsn = FA('s', 'n').value_zero_mom()

        FPpup_pion = FPprimed('u', 'p').value_pion_pole()
        FPpdp_pion = FPprimed('d', 'p').value_pion_pole()
        FPpsp_pion = FPprimed('s', 'p').value_pion_pole()

        FPpun_pion = FPprimed('u', 'n').value_pion_pole()
        FPpdn_pion = FPprimed('d', 'n').value_pion_pole()
        FPpsn_pion = FPprimed('s', 'n').value_pion_pole()

        FPpup_eta = FPprimed('u', 'p').value_eta_pole()
        FPpdp_eta = FPprimed('d', 'p').value_eta_pole()
        FPpsp_eta = FPprimed('s', 'p').value_eta_pole()

        FPpun_eta = FPprimed('u', 'n').value_eta_pole()
        FPpdn_eta = FPprimed('d', 'n').value_eta_pole()
        FPpsn_eta = FPprimed('s', 'n').value_eta_pole()

        FSup = FS('u', 'p').value_zero_mom()
        FSdp = FS('d', 'p').value_zero_mom()
        FSsp = FS('s', 'p').value_zero_mom()

        FSun = FS('u', 'n').value_zero_mom()
        FSdn = FS('d', 'n').value_zero_mom()
        FSsn = FS('s', 'n').value_zero_mom()

        FPup_pion = FP('u', 'p').value_pion_pole()
        FPdp_pion = FP('d', 'p').value_pion_pole()
        FPsp_pion = FP('s', 'p').value_pion_pole()

        FPun_pion = FP('u', 'n').value_pion_pole()
        FPdn_pion = FP('d', 'n').value_pion_pole()
        FPsn_pion = FP('s', 'n').value_pion_pole()

        FPup_eta = FP('u', 'p').value_eta_pole()
        FPdp_eta = FP('d', 'p').value_eta_pole()
        FPsp_eta = FP('s', 'p').value_eta_pole()

        FPun_eta = FP('u', 'n').value_eta_pole()
        FPdn_eta = FP('d', 'n').value_eta_pole()
        FPsn_eta = FP('s', 'n').value_eta_pole()

        FGp = FG('p').value_zero_mom()
        FGn = FG('n').value_zero_mom()

        FGtildep = FGtilde('p').value_zero_mom()
        FGtilden = FGtilde('n').value_zero_mom()

        FGtildep_pion = FGtilde('p').value_pion_pole()
        FGtilden_pion = FGtilde('n').value_pion_pole()

        FGtildep_eta = FGtilde('p').value_eta_pole()
        FGtilden_eta = FGtilde('n').value_eta_pole()

        FT0up = FT0('u', 'p').value_zero_mom()
        FT0dp = FT0('d', 'p').value_zero_mom()
        FT0sp = FT0('s', 'p').value_zero_mom()

        FT0un = FT0('u', 'n').value_zero_mom()
        FT0dn = FT0('d', 'n').value_zero_mom()
        FT0sn = FT0('s', 'n').value_zero_mom()

        FT1up = FT1('u', 'p').value_zero_mom()
        FT1dp = FT1('d', 'p').value_zero_mom()
        FT1sp = FT1('s', 'p').value_zero_mom()

        FT1un = FT1('u', 'n').value_zero_mom()
        FT1dn = FT1('d', 'n').value_zero_mom()
        FT1sn = FT1('s', 'n').value_zero_mom()



        ### The coefficients ###
        #
        # Note that all dependence on 1/q^2, 1/(m^2-q^2), q^2/(m^2-q^2) is taken care of by defining spurious operators.
        #
        # Therefore, we need to split some of the coefficients
        # into the "pion part" etc. with the q-dependence factored out, and introduce a few spurious "long-distance" operators.
        #
        # The coefficients cNR1 -- cNR12 correspond to the operators in 1611.00368 and 1308.6288
        #
        # Therefore, we define O13 = O6/(mpi^2+q^2); 
        #                      O14 = O6/(meta^2+q^2);
        #                      O15 = O6*q^2/(mpi^2+q^2);
        #                      O16 = O6*q^2/(meta^2+q^2);
        #                      O17 = O10/(mpi^2+q^2);
        #                      O18 = O10/(meta^2+q^2);
        #                      O19 = O10*q^2/(mpi^2+q^2);
        #                      O20 = O10*q^2/(meta^2+q^2);
        #
        # For the dipole interactions, these are the ones that have c2p1, c1N2, c2p2 as coefficients. 
        # Therefore, we define O21 = O5/q^2; 
        #                      O22 = O6/q^2.
        #                      O23 = O11/q^2.
        # 
        # For the tensors, O4 * q^2 appears as a leading contribution.
        # Therefore, we define O104 = O1 * q^2
        #
        # For the tensors, O1 * q^2 appears as a subleading contribution.
        # Therefore, we define O100 = O1 * q^2
        #
        # q^2 is here always the spatial part!!! 
        #

        if RGE:
            c3mu_dict = self.run(2)
        else:
            c3mu_dict = self.coeff_dict

        if self.DM_type == "D":
            my_cNR_dict = {
            'cNR1p' :   F1up*c3mu_dict['C61u'] + F1dp*c3mu_dict['C61d'] + FGp*c3mu_dict['C71']\
                      + FSup*c3mu_dict['C75u'] + FSdp*c3mu_dict['C75d'] + FSsp*c3mu_dict['C75s']\
                      - alpha/(2*np.pi*mchi)*c3mu_dict['C51']\
                      + 2*mchi * (F1up*c3mu_dict['C715u'] + F1dp*c3mu_dict['C715d'] + F1sp*c3mu_dict['C715s']),
            'cNR2p' : 0,
            'cNR3p' : 0,
            'cNR4p' : - 4*(FAup*c3mu_dict['C64u'] + FAdp*c3mu_dict['C64d'] + FAsp*c3mu_dict['C64s'])\
                      - 2*alpha/np.pi * ip.mup/mN * c3mu_dict['C51']\
                      + 8*(FT0up*c3mu_dict['C79u'] + FT0dp*c3mu_dict['C79d'] + FT0sp*c3mu_dict['C79s']),
            'cNR5p' : - 2*mN * (F1up*c3mu_dict['C719u'] + F1dp*c3mu_dict['C719d'] + F1sp*c3mu_dict['C719s']),
            'cNR6p' : mN/mchi * FGtildep * c3mu_dict['C74']\
                      -2*mN*((F1up+F2up)*c3mu_dict['C719u'] + (F1dp+F2dp)*c3mu_dict['C719d'] + (F1sp+F2dp)*c3mu_dict['C719s']),
            'cNR7p' : - 2*(FAup*c3mu_dict['C63u'] + FAdp*c3mu_dict['C63d'] + FAsp*c3mu_dict['C63s'])\
                      - 4*mchi * (FAup*c3mu_dict['C717u'] + FAdp*c3mu_dict['C717d'] + FAsp*c3mu_dict['C717s']),
            'cNR8p' : 2*(F1up*c3mu_dict['C62u'] + F1dp*c3mu_dict['C62d']),
            'cNR9p' : 2*((F1up+F2up)*c3mu_dict['C62u'] + (F1dp+F2dp)*c3mu_dict['C62d'] + (F1sp+F2sp)*c3mu_dict['C62s'])\
                      + 2*mN*(FAup*c3mu_dict['C63u'] + FAdp*c3mu_dict['C63d'] + FAsp*c3mu_dict['C63s'])/mchi\
                      - 4*mN * (FAup*c3mu_dict['C721u'] + FAdp*c3mu_dict['C721d'] + FAsp*c3mu_dict['C721s']),
            'cNR10p' : FGtildep * c3mu_dict['C73']\
                       -2*mN/mchi * (FT0up*c3mu_dict['C710u'] + FT0dp*c3mu_dict['C710d'] + FT0sp*c3mu_dict['C710s']),
            'cNR11p' : - mN/mchi * (FSup*c3mu_dict['C76u'] + FSdp*c3mu_dict['C76d'] + FSsp*c3mu_dict['C76s'])\
                       - mN/mchi * FGp * c3mu_dict['C72']\
                        + 2*((FT0up-FT1up)*c3mu_dict['C710u'] + (FT0dp-FT1dp)*c3mu_dict['C710d'] + (FT0sp-FT1sp)*c3mu_dict['C710s'])\
                        - 2*mN * (  F1up*(c3mu_dict['C716u']+c3mu_dict['C720u'])\
                                  + F1dp*(c3mu_dict['C716d']+c3mu_dict['C720d'])\
                                  + F1sp*(c3mu_dict['C716s']+c3mu_dict['C720s'])),
            'cNR12p' : -8*(FT0up*c3mu_dict['C710u'] + FT0dp*c3mu_dict['C710d'] + FT0sp*c3mu_dict['C710s']),
    
            'cNR13p' : mN/mchi * (FPup_pion*c3mu_dict['C78u'] + FPdp_pion*c3mu_dict['C78d'])\
                       + FPpup_pion*c3mu_dict['C64u'] + FPpdp_pion*c3mu_dict['C64d'],
            'cNR14p' : mN/mchi * (FPup_eta*c3mu_dict['C78u'] + FPdp_eta*c3mu_dict['C78d'] + FPsp_eta*c3mu_dict['C78s'])\
                       + FPpup_eta*c3mu_dict['C64u'] + FPpdp_eta*c3mu_dict['C64d'] + FPpsp_eta*c3mu_dict['C64s']\
                       + 4*mN * (  FAup*(c3mu_dict['C718u']+c3mu_dict['C722u'])\
                                 + FAdp*(c3mu_dict['C718d']+c3mu_dict['C722d'])\
                                 + FAsp*(c3mu_dict['C718s']+c3mu_dict['C722s'])),
            'cNR15p' : mN/mchi * FGtildep_pion * c3mu_dict['C74'],
            'cNR16p' : mN/mchi * FGtildep_eta * c3mu_dict['C74'],
    
            'cNR17p' : FPup_pion*c3mu_dict['C77u'] + FPdp_pion*c3mu_dict['C77d'],
            'cNR18p' : FPup_eta*c3mu_dict['C77u'] + FPdp_eta*c3mu_dict['C77d'] + FPsp_eta*c3mu_dict['C77s'],
            'cNR19p' : FGtildep_pion * c3mu_dict['C73'],
            'cNR20p' : FGtildep_eta * c3mu_dict['C73'],
    
            'cNR21p' : mN* (2*alpha/np.pi*c3mu_dict['C51']),
            'cNR22p' : -mN**2* (- 2*alpha/np.pi * ip.mup/mN * c3mu_dict['C51']),
            'cNR23p' : mN* (2*alpha/np.pi*c3mu_dict['C52']),

            'cNR100p' : (F1up*c3mu_dict['C719u'] + F1dp*c3mu_dict['C719d'] + F1sp*c3mu_dict['C719s'])/(2*mchi),
            'cNR104p' : 2*((F1up+F2up)*c3mu_dict['C719u'] + (F1dp+F2dp)*c3mu_dict['C719d'] + (F1sp+F2dp)*c3mu_dict['C719s'])/mN,




            'cNR1n' :   F1un*c3mu_dict['C61u'] + F1dn*c3mu_dict['C61d'] + FGn*c3mu_dict['C71']\
                      + FSun*c3mu_dict['C75u'] + FSdn*c3mu_dict['C75d'] + FSsn*c3mu_dict['C75s']\
                      + 2*mchi * (F1un*c3mu_dict['C715u'] + F1dn*c3mu_dict['C715d'] + F1sn*c3mu_dict['C715s']),
            'cNR2n' : 0,
            'cNR3n' : 0,
            'cNR4n' : - 4*(FAun*c3mu_dict['C64u'] + FAdn*c3mu_dict['C64d'] + FAsn*c3mu_dict['C64s'])\
                      - 2*alpha/np.pi * ip.mun/mN * c3mu_dict['C51']\
                      + 8*(FT0un*c3mu_dict['C79u'] + FT0dn*c3mu_dict['C79d'] + FT0sn*c3mu_dict['C79s']),
            'cNR5n' : - 2*mN * (F1un*c3mu_dict['C719u'] + F1dn*c3mu_dict['C719d'] + F1sn*c3mu_dict['C719s']),
            'cNR6n' : mN/mchi * FGtilden * c3mu_dict['C74']\
                      -2*mN*((F1un+F2un)*c3mu_dict['C719u'] + (F1dn+F2dn)*c3mu_dict['C719d'] + (F1sn+F2dn)*c3mu_dict['C719s']),
            'cNR7n' : - 2*(FAun*c3mu_dict['C63u'] + FAdn*c3mu_dict['C63d'] + FAsn*c3mu_dict['C63s'])\
                      - 4*mchi * (FAun*c3mu_dict['C717u'] + FAdn*c3mu_dict['C717d']+ FAsn*c3mu_dict['C717s']),
            'cNR8n' : 2*(F1un*c3mu_dict['C62u'] + F1dn*c3mu_dict['C62d']),
            'cNR9n' : 2*((F1un+F2un)*c3mu_dict['C62u'] + (F1dn+F2dn)*c3mu_dict['C62d'] + (F1sn+F2sn)*c3mu_dict['C62s'])\
                      + 2*mN*(FAun*c3mu_dict['C63u'] + FAdn*c3mu_dict['C63d'] + FAsn*c3mu_dict['C63s'])/mchi\
                      - 4*mN * (FAun*c3mu_dict['C721u'] + FAdn*c3mu_dict['C721d'] + FAsn*c3mu_dict['C721s']),
            'cNR10n' : FGtilden * c3mu_dict['C73']\
                     -2*mN/mchi * (FT0un*c3mu_dict['C710u'] + FT0dn*c3mu_dict['C710d'] + FT0sn*c3mu_dict['C710s']),
            'cNR11n' : - mN/mchi * (FSun*c3mu_dict['C76u'] + FSdn*c3mu_dict['C76d'] + FSsn*c3mu_dict['C76s'])\
                       - mN/mchi * FGn * c3mu_dict['C72']\
                       + 2*((FT0un-FT1un)*c3mu_dict['C710u'] + (FT0dn-FT1dn)*c3mu_dict['C710d'] + (FT0sn-FT1sn)*c3mu_dict['C710s'])\
                       - 2*mN * (  F1un*(c3mu_dict['C716u']+c3mu_dict['C720u'])\
                                 + F1dn*(c3mu_dict['C716d']+c3mu_dict['C720d'])\
                                 + F1sn*(c3mu_dict['C716s']+c3mu_dict['C720s'])),
            'cNR12n' : -8*(FT0un*c3mu_dict['C710u'] + FT0dn*c3mu_dict['C710d'] + FT0sn*c3mu_dict['C710s']),
    
            'cNR13n' : mN/mchi * (FPun_pion*c3mu_dict['C78u'] + FPdn_pion*c3mu_dict['C78d'])\
                       + FPpun_pion*c3mu_dict['C64u'] + FPpdn_pion*c3mu_dict['C64d'],
            'cNR14n' : mN/mchi * (FPun_eta*c3mu_dict['C78u'] + FPdn_eta*c3mu_dict['C78d'] + FPsn_eta*c3mu_dict['C78s'])\
                       + FPpun_eta*c3mu_dict['C64u'] + FPpdn_eta*c3mu_dict['C64d'] + FPpsn_eta*c3mu_dict['C64s']\
                       + 4*mN * (  FAun*(c3mu_dict['C718u']+c3mu_dict['C722u'])\
                                 + FAdn*(c3mu_dict['C718d']+c3mu_dict['C722d'])\
                                 + FAsn*(c3mu_dict['C718s']+c3mu_dict['C722s'])),
            'cNR15n' : mN/mchi * FGtilden_pion * c3mu_dict['C74'],
            'cNR16n' : mN/mchi * FGtilden_eta * c3mu_dict['C74'],
    
            'cNR17n' : FPun_pion*c3mu_dict['C77u'] + FPdn_pion*c3mu_dict['C77d'],
            'cNR18n' : FPun_eta*c3mu_dict['C77u'] + FPdn_eta*c3mu_dict['C77d'] + FPsn_eta*c3mu_dict['C77s'],
            'cNR19n' : FGtilden_pion * c3mu_dict['C73'],
            'cNR20n' : FGtilden_eta * c3mu_dict['C73'],
    
            'cNR21n' : 0,
            'cNR22n' : -mN**2 * (- 2*alpha/np.pi * ip.mun/mN * c3mu_dict['C51']),
            'cNR23n' : 0,

            'cNR100n' : (F1un*c3mu_dict['C719u'] + F1dn*c3mu_dict['C719d'] + F1sn*c3mu_dict['C719s'])/(2*mchi),
            'cNR104n' : 2*((F1un+F2un)*c3mu_dict['C719u'] + (F1dn+F2dn)*c3mu_dict['C719d'] + (F1sn+F2dn)*c3mu_dict['C719s'])/mN
            }

            if NLO:
                my_cNR_dict['cNR5p'] = - 2*mN * (F1un*c3mu_dict['C719u'] + F1dn*c3mu_dict['C719d'] + F1sn*c3mu_dict['C719s'])\
                                       + 2*((FT0up-FT1up)*c3mu_dict['C79u'] + (FT0dp-FT1dp)*c3mu_dict['C79d'] + (FT0sp-FT1sp)*c3mu_dict['C79s'])
                my_cNR_dict['cNR100p'] = - ((FT0up-FT1up)*c3mu_dict['C79u'] + (FT0dp-FT1dp)*c3mu_dict['C79d'] + (FT0sp-FT1sp)*c3mu_dict['C79s'])/(2*mchi*mN)
                my_cNR_dict['cNR5n'] = - 2*mN * (F1un*c3mu_dict['C719u'] + F1dn*c3mu_dict['C719d'] + F1sn*c3mu_dict['C719s'])\
                                       + 2*((FT0un-FT1un)*c3mu_dict['C79u'] + (FT0dn-FT1dn)*c3mu_dict['C79d'] + (FT0sn-FT1sn)*c3mu_dict['C79s'])
                my_cNR_dict['cNR100n'] = - ((FT0un-FT1un)*c3mu_dict['C79u'] + (FT0dn-FT1dn)*c3mu_dict['C79d'] + (FT0sn-FT1sn)*c3mu_dict['C79s'])/(2*mchi*mN)


        if self.DM_type == "M":
            my_cNR_dict = {
            'cNR1p' : FGp*c3mu_dict['C71']\
                      + FSup*c3mu_dict['C75u'] + FSdp*c3mu_dict['C75d'] + FSsp*c3mu_dict['C75s']\
                      + 2*mchi * (F1up*c3mu_dict['C715u'] + F1dp*c3mu_dict['C715d'] + F1sp*c3mu_dict['C715s']),
            'cNR2p' : 0,
            'cNR3p' : 0,
            'cNR4p' : - 4*(FAup*c3mu_dict['C64u'] + FAdp*c3mu_dict['C64d'] + FAsp*c3mu_dict['C64s']),
            'cNR5p' : 0,
            'cNR6p' : mN/mchi * FGtildep * c3mu_dict['C74'],
            'cNR7p' : - 4*mchi * (FAup*c3mu_dict['C717u'] + FAdp*c3mu_dict['C717d'] + FAsp*c3mu_dict['C717s']),
            'cNR8p' : 2*(F1up*c3mu_dict['C62u'] + F1dp*c3mu_dict['C62d']),
            'cNR9p' : 2*((F1up+F2up)*c3mu_dict['C62u'] + (F1dp+F2dp)*c3mu_dict['C62d'] + (F1sp+F2sp)*c3mu_dict['C62s']),
            'cNR10p' : FGtildep * c3mu_dict['C73'],
            'cNR11p' : - mN/mchi * (FSup*c3mu_dict['C76u'] + FSdp*c3mu_dict['C76d'] + FSsp*c3mu_dict['C76s'])\
                       - mN/mchi * FGp * c3mu_dict['C72']\
                       - 2*mN * (  F1up*c3mu_dict['C716u'] + F1dp*c3mu_dict['C716d'] + F1sp*c3mu_dict['C716s']),
            'cNR12p' : 0,
    
            'cNR13p' : mN/mchi * (FPup_pion*c3mu_dict['C78u'] + FPdp_pion*c3mu_dict['C78d'])\
                       + FPpup_pion*c3mu_dict['C64u'] + FPpdp_pion*c3mu_dict['C64d'],
            'cNR14p' : mN/mchi * (FPup_eta*c3mu_dict['C78u'] + FPdp_eta*c3mu_dict['C78d'] + FPsp_eta*c3mu_dict['C78s'])\
                       + FPpup_eta*c3mu_dict['C64u'] + FPpdp_eta*c3mu_dict['C64d'] + FPpsp_eta*c3mu_dict['C64s']\
                       + 4*mN * (FAup*c3mu_dict['C718u'] + FAdp*c3mu_dict['C718d'] + FAsp*c3mu_dict['C718s']),
            'cNR15p' : mN/mchi * FGtildep_pion * c3mu_dict['C74'],
            'cNR16p' : mN/mchi * FGtildep_eta * c3mu_dict['C74'],
    
            'cNR17p' : FPup_pion*c3mu_dict['C77u'] + FPdp_pion*c3mu_dict['C77d'],
            'cNR18p' : FPup_eta*c3mu_dict['C77u'] + FPdp_eta*c3mu_dict['C77d'] + FPsp_eta*c3mu_dict['C77s'],
            'cNR19p' : FGtildep_pion * c3mu_dict['C73'],
            'cNR20p' : FGtildep_eta * c3mu_dict['C73'],
    
            'cNR21p' : 0,
            'cNR22p' : 0,
            'cNR23p' : 0,

            'cNR100p' : 0,
            'cNR104p' : 0,




            'cNR1n' :   FGn*c3mu_dict['C71']\
                      + FSun*c3mu_dict['C75u'] + FSdn*c3mu_dict['C75d'] + FSsn*c3mu_dict['C75s']\
                      + 2*mchi * (F1un*c3mu_dict['C715u'] + F1dn*c3mu_dict['C715d'] + F1sn*c3mu_dict['C715s']),
            'cNR2n' : 0,
            'cNR3n' : 0,
            'cNR4n' : - 4*(FAun*c3mu_dict['C64u'] + FAdn*c3mu_dict['C64d'] + FAsn*c3mu_dict['C64s']),
            'cNR5n' : 0,
            'cNR6n' : mN/mchi * FGtilden * c3mu_dict['C74'],
            'cNR7n' : - 4*mchi * (FAun*c3mu_dict['C717u'] + FAdn*c3mu_dict['C717d'] + FAsn*c3mu_dict['C717s']),
            'cNR8n' : 2*(F1un*c3mu_dict['C62u'] + F1dn*c3mu_dict['C62d']),
            'cNR9n' : 2*((F1un+F2un)*c3mu_dict['C62u'] + (F1dn+F2dn)*c3mu_dict['C62d'] + (F1sn+F2sn)*c3mu_dict['C62s']),
            'cNR10n' : FGtilden * c3mu_dict['C73'],
            'cNR11n' : - mN/mchi * (FSun*c3mu_dict['C76u'] + FSdn*c3mu_dict['C76d'] + FSsn*c3mu_dict['C76s'])\
                       - mN/mchi * FGn * c3mu_dict['C72']\
                       - 2*mN * (  F1un*c3mu_dict['C716u'] + F1dn*c3mu_dict['C716d'] + F1sn*c3mu_dict['C716s']),
            'cNR12n' : 0,
    
            'cNR13n' : mN/mchi * (FPun_pion*c3mu_dict['C78u'] + FPdn_pion*c3mu_dict['C78d'])\
                       + FPpun_pion*c3mu_dict['C64u'] + FPpdn_pion*c3mu_dict['C64d'],
            'cNR14n' : mN/mchi * (FPun_eta*c3mu_dict['C78u'] + FPdn_eta*c3mu_dict['C78d'] + FPsn_eta*c3mu_dict['C78s'])\
                       + FPpun_eta*c3mu_dict['C64u'] + FPpdn_eta*c3mu_dict['C64d'] + FPpsn_eta*c3mu_dict['C64s']\
                       + 4*mN * (FAun*c3mu_dict['C718u'] + FAdn*c3mu_dict['C718d'] + FAsn*c3mu_dict['C718s']),
            'cNR15n' : mN/mchi * FGtilden_pion * c3mu_dict['C74'],
            'cNR16n' : mN/mchi * FGtilden_eta * c3mu_dict['C74'],
    
            'cNR17n' : FPun_pion*c3mu_dict['C77u'] + FPdn_pion*c3mu_dict['C77d'],
            'cNR18n' : FPun_eta*c3mu_dict['C77u'] + FPdn_eta*c3mu_dict['C77d'] + FPsn_eta*c3mu_dict['C77s'],
            'cNR19n' : FGtilden_pion * c3mu_dict['C73'],
            'cNR20n' : FGtilden_eta * c3mu_dict['C73'],
    
            'cNR21n' : 0,
            'cNR22n' : 0,
            'cNR23n' : 0,

            'cNR100n' : 0,
            'cNR104n' : 0
            }


        if self.DM_type == "C":
            my_cNR_dict = {
            'cNR1p' :   2*mchi*(F1up*c3mu_dict['C61u'] + F1un*c3mu_dict['C61d']) + FGp*c3mu_dict['C65']\
                      + FSup*c3mu_dict['C63u'] + FSdp*c3mu_dict['C63d'] + FSsp*c3mu_dict['C63s'],
            'cNR2p' : 0,
            'cNR3p' : 0,
            'cNR4p' : 0,
            'cNR5p' : 0,
            'cNR6p' : 0,
            'cNR7p' : -4*mchi*(FAup*c3mu_dict['C62u'] + FAdp*c3mu_dict['C62d'] + FAsp*c3mu_dict['C62s']),
            'cNR8p' : 0,
            'cNR9p' : 0,
            'cNR10p' : FGtildep * c3mu_dict['C66'],
            'cNR11p' : 0,
            'cNR12p' : 0,

            'cNR13p' : 0,
            'cNR14p' : 0,
            'cNR15p' : 0,
            'cNR16p' : 0,
    
            'cNR17p' : FPup_pion*c3mu_dict['C64u'] + FPdp_pion*c3mu_dict['C64d'],
            'cNR18p' : FPup_eta*c3mu_dict['C64u'] + FPdp_eta*c3mu_dict['C64d'] + FPsp_eta*c3mu_dict['C64s'],
            'cNR19p' : FGtildep_pion * c3mu_dict['C66'],
            'cNR20p' : FGtildep_eta * c3mu_dict['C66'],
    
            'cNR21p' : 0,
            'cNR22p' : 0,
            'cNR23p' : 0,

            'cNR100p' : 0,
            'cNR104p' : 0,




            'cNR1n' :   2*mchi*(F1un*c3mu_dict['C61u'] + F1dn*c3mu_dict['C61d']) + FGn*c3mu_dict['C65']\
                      + FSun*c3mu_dict['C63u'] + FSdn*c3mu_dict['C63d'] + FSsn*c3mu_dict['C63s'],
            'cNR2n' : 0,
            'cNR3n' : 0,
            'cNR4n' : 0,
            'cNR5n' : 0,
            'cNR6n' : 0,
            'cNR7n' : -4*mchi*(FAun*c3mu_dict['C62u'] + FAdn*c3mu_dict['C62d'] + FAsn*c3mu_dict['C62s']),
            'cNR8n' : 0,
            'cNR9n' : 0,
            'cNR10n' : FGtilden * c3mu_dict['C66'],
            'cNR11n' : 0,
            'cNR12n' : 0,

            'cNR13n' : 0,
            'cNR14n' : 0,
            'cNR15n' : 0,
            'cNR16n' : 0,
    
            'cNR17n' : FPun_pion*c3mu_dict['C64u'] + FPdn_pion*c3mu_dict['C64d'],
            'cNR18n' : FPun_eta*c3mu_dict['C64u'] + FPdn_eta*c3mu_dict['C64d'] + FPsn_eta*c3mu_dict['C64s'],
            'cNR19n' : FGtilden_pion * c3mu_dict['C66'],
            'cNR20n' : FGtilden_eta * c3mu_dict['C66'],
    
            'cNR21n' : 0,
            'cNR22n' : 0,
            'cNR23n' : 0,

            'cNR100n' : 0,
            'cNR104n' : 0
            }


        if self.DM_type == "R":
            my_cNR_dict = {
            'cNR1p' : FSup*c3mu_dict['C63u'] + FSdp*c3mu_dict['C63d'] + FSsp*c3mu_dict['C63s'] + FGp*c3mu_dict['C65'],
            'cNR2p' : 0,
            'cNR3p' : 0,
            'cNR4p' : 0,
            'cNR5p' : 0,
            'cNR6p' : 0,
            'cNR7p' : 0,
            'cNR8p' : 0,
            'cNR9p' : 0,
            'cNR10p' : FGtildep * c3mu_dict['C66'],
            'cNR11p' : 0,
            'cNR12p' : 0,

            'cNR13p' : 0,
            'cNR14p' : 0,
            'cNR15p' : 0,
            'cNR16p' : 0,
    
            'cNR17p' : FPup_pion*c3mu_dict['C64u'] + FPdp_pion*c3mu_dict['C64d'],
            'cNR18p' : FPup_eta*c3mu_dict['C64u'] + FPdp_eta*c3mu_dict['C64d'] + FPsp_eta*c3mu_dict['C64s'],
            'cNR19p' : FGtildep_pion * c3mu_dict['C66'],
            'cNR20p' : FGtildep_eta * c3mu_dict['C66'],
    
            'cNR21p' : 0,
            'cNR22p' : 0,
            'cNR23p' : 0,

            'cNR100p' : 0,
            'cNR104p' : 0,




            'cNR1n' : FSun*c3mu_dict['C63u'] + FSdn*c3mu_dict['C63d'] + FSsn*c3mu_dict['C63s'] + FGn*c3mu_dict['C65'],
            'cNR2n' : 0,
            'cNR3n' : 0,
            'cNR4n' : 0,
            'cNR5n' : 0,
            'cNR6n' : 0,
            'cNR7n' : 0,
            'cNR8n' : 0,
            'cNR9n' : 0,
            'cNR10n' : FGtilden * c3mu_dict['C66'],
            'cNR11n' : 0,
            'cNR12n' : 0,

            'cNR13n' : 0,
            'cNR14n' : 0,
            'cNR15n' : 0,
            'cNR16n' : 0,
    
            'cNR17n' : FPun_pion*c3mu_dict['C64u'] + FPdn_pion*c3mu_dict['C64d'],
            'cNR18n' : FPun_eta*c3mu_dict['C64u'] + FPdn_eta*c3mu_dict['C64d'] + FPsn_eta*c3mu_dict['C64s'],
            'cNR19n' : FGtilden_pion * c3mu_dict['C66'],
            'cNR20n' : FGtilden_eta * c3mu_dict['C66'],
    
            'cNR21n' : 0,
            'cNR22n' : 0,
            'cNR23n' : 0,

            'cNR100n' : 0,
            'cNR104n' : 0
            }


        return my_cNR_dict


    def cNR(self, mchi, q, RGE=None, NLO=None):
        """ The operator coefficients of O_1^N -- O_12^N as in 1308.6288 -- multiply by propagators and sum up contributions 

        mchi is the DM mass in GeV

        RGE is an optional argument to turn RGE running on (True) or off (False). (Default True)

        If NLO is set to True, the coherently enhanced NLO terms for Q_9^(7) are added. (Default False)

        Returns a dictionary of coefficients for the NR Lagrangian, 
        cNR1 -- cNR12, as in 1308.6288

        The possible names are

        ['cNR1p', 'cNR1n', 'cNR2p', 'cNR2n', 'cNR3p', 'cNR3n', 'cNR4p', 'cNR4n', 'cNR5p', 'cNR5n',
         'cNR6p', 'cNR6n', 'cNR7p', 'cNR7n', 'cNR8p', 'cNR8n', 'cNR9p', 'cNR9n', 'cNR10p', 'cNR10n',
         'cNR11p', 'cNR11n', 'cNR12p', 'cNR12n']
        """
        if RGE is None:
            RGE = True
        if NLO is None:
            NLO = False

        ip = Num_input()
        meta = ip.meta
        mpi = ip.mpi0

        qsq = q**2

        # The traditional coefficients, where different from above
        cNR_dict = {}
        my_cNR = self._my_cNR(mchi, RGE, NLO)

        # Add meson- / photon-pole contributions
        cNR_dict['cNR1p'] = my_cNR['cNR1p'] + qsq * my_cNR['cNR100p']
        cNR_dict['cNR2p'] = my_cNR['cNR2p']
        cNR_dict['cNR3p'] = my_cNR['cNR3p']
        cNR_dict['cNR4p'] = my_cNR['cNR4p'] + qsq * my_cNR['cNR104p']
        cNR_dict['cNR5p'] = my_cNR['cNR5p'] + 1/qsq * my_cNR['cNR21p']
        cNR_dict['cNR6p'] = my_cNR['cNR6p']\
                            + 1/(mpi**2 + qsq) * my_cNR['cNR13p']\
                            + 1/(meta**2 + qsq) * my_cNR['cNR14p']\
                            + qsq/(mpi**2 + qsq) * my_cNR['cNR15p']\
                            + qsq/(meta**2 + qsq) * my_cNR['cNR16p']\
                            + 1/qsq * my_cNR['cNR22p']
        cNR_dict['cNR7p'] = my_cNR['cNR7p']
        cNR_dict['cNR8p'] = my_cNR['cNR8p']
        cNR_dict['cNR9p'] = my_cNR['cNR9p']
        cNR_dict['cNR10p'] = my_cNR['cNR10p']\
                             + 1/(mpi**2 + qsq) * my_cNR['cNR17p']\
                             + 1/(meta**2 + qsq) * my_cNR['cNR18p']\
                             + qsq/(mpi**2 + qsq) * my_cNR['cNR19p']\
                             + qsq/(meta**2 + qsq) * my_cNR['cNR20p']
        cNR_dict['cNR11p'] = my_cNR['cNR11p'] + 1/qsq * my_cNR['cNR23p']
        cNR_dict['cNR12p'] = my_cNR['cNR12p']

        cNR_dict['cNR1n'] = my_cNR['cNR1n'] + qsq * my_cNR['cNR100n']
        cNR_dict['cNR2n'] = my_cNR['cNR2n']
        cNR_dict['cNR3n'] = my_cNR['cNR3n']
        cNR_dict['cNR4n'] = my_cNR['cNR4n'] + qsq * my_cNR['cNR104n']
        cNR_dict['cNR5n'] = my_cNR['cNR5n'] + 1/qsq * my_cNR['cNR21n']
        cNR_dict['cNR6n'] = my_cNR['cNR6n']\
                            + 1/(mpi**2 + qsq) * my_cNR['cNR13n']\
                            + 1/(meta**2 + qsq) * my_cNR['cNR14n']\
                            + qsq/(mpi**2 + qsq) * my_cNR['cNR15n']\
                            + qsq/(meta**2 + qsq) * my_cNR['cNR16n']\
                            + 1/qsq * my_cNR['cNR22n']
        cNR_dict['cNR7n'] = my_cNR['cNR7n']
        cNR_dict['cNR8n'] = my_cNR['cNR8n']
        cNR_dict['cNR9n'] = my_cNR['cNR9n']
        cNR_dict['cNR10n'] = my_cNR['cNR10n']\
                             + 1/(mpi**2 + qsq) * my_cNR['cNR17n']\
                             + 1/(meta**2 + qsq) * my_cNR['cNR18n']\
                             + qsq/(mpi**2 + qsq) * my_cNR['cNR19n']\
                             + qsq/(meta**2 + qsq) * my_cNR['cNR20n']
        cNR_dict['cNR11n'] = my_cNR['cNR11n'] + 1/qsq * my_cNR['cNR23n']
        cNR_dict['cNR12n'] = my_cNR['cNR12n']

        return cNR_dict


    def write_mma(self, mchi, q, RGE=None, NLO=None, path=None, filename=None):
        """ Write a text file with the NR coefficients that can be read into DMFormFactor 

        The order is {cNR1p, cNR2p, ... , cNR1n, cNR1n, ... }

        Mandatory arguments are the DM mass mchi (in GeV) and the momentum transfer q (in GeV) 

        <path> should be a string with the path (including the trailing "/") where the file should be saved
        (default is './')

        <filename> is the filename (default 'cNR.m')
        """
        if RGE is None:
            RGE=True
        if NLO is None:
            NLO=False
        if path is None:
            path = './'
        assert type(path) is str
        if path.endswith('/'):
            pass
        else:
            path += '/'
        if filename is None:
            filename = 'cNR.m'

        val = self.cNR(mchi, q, RGE, NLO)
        self.cNR_list_mma = '{' + str(val['cNR1p']) + ', '\
                            + str(val['cNR2p']) + ', '\
                            + str(val['cNR3p']) + ', '\
                            + str(val['cNR4p']) + ', '\
                            + str(val['cNR5p']) + ', '\
                            + str(val['cNR6p']) + ', '\
                            + str(val['cNR7p']) + ', '\
                            + str(val['cNR8p']) + ', '\
                            + str(val['cNR9p']) + ', '\
                            + str(val['cNR10p']) + ', '\
                            + str(val['cNR11p']) + ', '\
                            + str(val['cNR12p']) + ', '\
                            + str(val['cNR1n']) + ', '\
                            + str(val['cNR2n']) + ', '\
                            + str(val['cNR3n']) + ', '\
                            + str(val['cNR4n']) + ', '\
                            + str(val['cNR5n']) + ', '\
                            + str(val['cNR6n']) + ', '\
                            + str(val['cNR7n']) + ', '\
                            + str(val['cNR8n']) + ', '\
                            + str(val['cNR9n']) + ', '\
                            + str(val['cNR10n']) + ', '\
                            + str(val['cNR11n']) + ', '\
                            + str(val['cNR12n']) + '}' + '\n'

        output_file = str(os.path.expanduser(path)) + filename

        with open(output_file,'w') as f:
            f.write(self.cNR_list_mma)



class WC_4f(object):
    def __init__(self, coeff_dict, DM_type=None):
        """ Class for Wilson coefficients in 4 flavor QCD x QED plus DM.

        The argument should be a dictionary for the initial conditions of the 2 + 28 + 4 + 42 + 4 + 56 = 136 
        dimension-five to dimension-seven four-flavor-QCD Wilson coefficients of the form
        {'C51' : value, 'C52' : value, ...}. 
        An arbitrary number of them can be given; the default values are zero. 

        The second argument is the DM type; it can take the following values: 
            "D" (Dirac fermion; this is the default)
            "M" (Majorana fermion)
            "C" (Complex scalar)
            "R" (Real scalar)

        The possible name are (with an hopefully obvious notation):

        Dirac fermion:       'C51', 'C52', 'C61u', 'C61d', 'C61s', 'C61c', 'C61e', 'C61mu', 'C61tau', 
                             'C62u', 'C62d', 'C62s', 'C62c', 'C62e', 'C62mu', 'C62tau',
                             'C63u', 'C63d', 'C63s', 'C63c', 'C63e', 'C63mu', 'C63tau', 
                             'C64u', 'C64d', 'C64s', 'C64c', 'C64e', 'C64mu', 'C64tau',
                             'C71', 'C72', 'C73', 'C74',
                             'C75u', 'C75d', 'C75s', 'C75c', 'C75e', 'C75mu', 'C75tau', 
                             'C76u', 'C76d', 'C76s', 'C76c', 'C76e', 'C76mu', 'C76tau',
                             'C77u', 'C77d', 'C77s', 'C77c', 'C77e', 'C77mu', 'C77tau', 
                             'C78u', 'C78d', 'C78s', 'C78c', 'C78e', 'C78mu', 'C78tau',
                             'C79u', 'C79d', 'C79s', 'C79c', 'C79e', 'C79mu', 'C79tau', 
                             'C710u', 'C710d', 'C710s', 'C710c', 'C710e', 'C710mu', 'C710tau',
                             'C711', 'C712', 'C713', 'C714',
                             'C715u', 'C715d', 'C715s', 'C715c', 'C715e', 'C715mu', 'C715tau', 
                             'C716u', 'C716d', 'C716s', 'C716c', 'C716e', 'C716mu', 'C716tau',
                             'C717u', 'C717d', 'C717s', 'C717c', 'C717e', 'C717mu', 'C717tau', 
                             'C718u', 'C718d', 'C718s', 'C718c', 'C718e', 'C718mu', 'C718tau',
                             'C719u', 'C719d', 'C719s', 'C719c', 'C719e', 'C719mu', 'C719tau', 
                             'C720u', 'C720d', 'C720s', 'C720c', 'C720e', 'C720mu', 'C720tau', 
                             'C721u', 'C721d', 'C721s', 'C721c', 'C721e', 'C721mu', 'C721tau', 
                             'C722u', 'C722d', 'C722s', 'C722c', 'C722e', 'C722mu', 'C722tau' 


        Majorana fermion:    'C62u', 'C62d', 'C62s', 'C62c', 'C62e', 'C62mu', 'C62tau',
                             'C64u', 'C64d', 'C64s', 'C64c', 'C64e', 'C64mu', 'C64tau',
                             'C71', 'C72', 'C73', 'C74',
                             'C75u', 'C75d', 'C75s', 'C75c', 'C75e', 'C75mu', 'C75tau', 
                             'C76u', 'C76d', 'C76s', 'C76c', 'C76e', 'C76mu', 'C76tau',
                             'C77u', 'C77d', 'C77s', 'C77c', 'C77e', 'C77mu', 'C77tau', 
                             'C78u', 'C78d', 'C78s', 'C78c', 'C78e', 'C78mu', 'C78tau',
                             'C711', 'C712', 'C713', 'C714',
                             'C715u', 'C715d', 'C715s', 'C715c', 'C715e', 'C715mu', 'C715tau', 
                             'C716u', 'C716d', 'C716s', 'C716c', 'C716e', 'C716mu', 'C716tau',
                             'C717u', 'C717d', 'C717s', 'C717c', 'C717e', 'C717mu', 'C717tau', 
                             'C718u', 'C718d', 'C718s', 'C718c', 'C718e', 'C718mu', 'C718tau',

        Complex Scalar:      'C61u', 'C61d', 'C61s', 'C61c', 'C61e', 'C61mu', 'C61tau', 
                             'C62u', 'C62d', 'C62s', 'C62c', 'C62e', 'C62mu', 'C62tau',
                             'C65', 'C66',
                             'C63u', 'C63d', 'C63s', 'C63c', 'C63e', 'C63mu', 'C63tau', 
                             'C64u', 'C64d', 'C64s', 'C64c', 'C64e', 'C64mu', 'C64tau',
                             'C67', 'C68'

        Real Scalar:         'C65', 'C66'
                             'C63u', 'C63d', 'C63s', 'C63c', 'C63e', 'C63mu', 'C63tau', 
                             'C64u', 'C64d', 'C64s', 'C64c', 'C64e', 'C64mu', 'C64tau',
                             'C67', 'C68'


        (the notation corresponds to the numbering in 1707.06998).
        The Wilson coefficients should be specified in the MS-bar scheme at mb = 4.18 GeV.

        The class has three methods: 

        run
        ---
        Run the Wilson from mb(mb) to mu_low [GeV; default 2 GeV], with 4 active quark flavors

        match
        -----
        Match the Wilson coefficients from 4-flavor to 3-flavor QCD, at scale mu [GeV; default 2 GeV]

        cNR
        ---
        Calculate the cNR coefficients as defined in 1308.6288

        It has two mandatory arguments: The DM mass in GeV and the momentum transfer in GeV


        write_mma
        ---------
        Writes an output file that can be loaded into mathematica, 
        to be used in the DMFormFactor package [1308.6288].
        """
        if DM_type is None:
            DM_type = "D"
        self.DM_type = DM_type


        if self.DM_type == "D":
            self.wc_name_list = ['C51', 'C52', 'C61u', 'C61d', 'C61s', 'C61c', 'C61e', 'C61mu', 'C61tau', 
                                 'C62u', 'C62d', 'C62s', 'C62c', 'C62e', 'C62mu', 'C62tau',
                                 'C63u', 'C63d', 'C63s', 'C63c', 'C63e', 'C63mu', 'C63tau', 
                                 'C64u', 'C64d', 'C64s', 'C64c', 'C64e', 'C64mu', 'C64tau',
                                 'C71', 'C72', 'C73', 'C74',
                                 'C75u', 'C75d', 'C75s', 'C75c', 'C75e', 'C75mu', 'C75tau', 
                                 'C76u', 'C76d', 'C76s', 'C76c', 'C76e', 'C76mu', 'C76tau',
                                 'C77u', 'C77d', 'C77s', 'C77c', 'C77e', 'C77mu', 'C77tau', 
                                 'C78u', 'C78d', 'C78s', 'C78c', 'C78e', 'C78mu', 'C78tau',
                                 'C79u', 'C79d', 'C79s', 'C79c', 'C79e', 'C79mu', 'C79tau', 
                                 'C710u', 'C710d', 'C710s', 'C710c', 'C710e', 'C710mu', 'C710tau',
                                 'C711', 'C712', 'C713', 'C714',
                                 'C715u', 'C715d', 'C715s', 'C715c', 'C715e', 'C715mu', 'C715tau', 
                                 'C716u', 'C716d', 'C716s', 'C716c', 'C716e', 'C716mu', 'C716tau',
                                 'C717u', 'C717d', 'C717s', 'C717c', 'C717e', 'C717mu', 'C717tau', 
                                 'C718u', 'C718d', 'C718s', 'C718c', 'C718e', 'C718mu', 'C718tau',
                                 'C719u', 'C719d', 'C719s', 'C719c', 'C719e', 'C719mu', 'C719tau', 
                                 'C720u', 'C720d', 'C720s', 'C720c', 'C720e', 'C720mu', 'C720tau', 
                                 'C721u', 'C721d', 'C721s', 'C721c', 'C721e', 'C721mu', 'C721tau', 
                                 'C722u', 'C722d', 'C722s', 'C722c', 'C722e', 'C722mu', 'C722tau']

            # The 4-flavor list for matching only
            self.wc_name_list_3f = ['C51', 'C52', 'C61u', 'C61d', 'C61s', 'C61e', 'C61mu', 'C61tau',
                                    'C62u', 'C62d', 'C62s', 'C62e', 'C62mu', 'C62tau',
                                    'C63u', 'C63d', 'C63s', 'C63e', 'C63mu', 'C63tau',
                                    'C64u', 'C64d', 'C64s', 'C64e', 'C64mu', 'C64tau',
                                    'C71', 'C72', 'C73', 'C74',
                                    'C75u', 'C75d', 'C75s', 'C75e', 'C75mu', 'C75tau',
                                    'C76u', 'C76d', 'C76s', 'C76e', 'C76mu', 'C76tau',
                                    'C77u', 'C77d', 'C77s', 'C77e', 'C77mu', 'C77tau',
                                    'C78u', 'C78d', 'C78s', 'C78e', 'C78mu', 'C78tau',
                                    'C79u', 'C79d', 'C79s', 'C79e', 'C79mu', 'C79tau',
                                    'C710u', 'C710d', 'C710s', 'C710e', 'C710mu', 'C710tau',
                                    'C711', 'C712', 'C713', 'C714',
                                    'C715u', 'C715d', 'C715s', 'C715e', 'C715mu', 'C715tau', 
                                    'C716u', 'C716d', 'C716s', 'C716e', 'C716mu', 'C716tau',
                                    'C717u', 'C717d', 'C717s', 'C717e', 'C717mu', 'C717tau', 
                                    'C718u', 'C718d', 'C718s', 'C718e', 'C718mu', 'C718tau',
                                    'C719u', 'C719d', 'C719s', 'C719e', 'C719mu', 'C719tau', 
                                    'C720u', 'C720d', 'C720s', 'C720e', 'C720mu', 'C720tau', 
                                    'C721u', 'C721d', 'C721s', 'C721e', 'C721mu', 'C721tau', 
                                    'C722u', 'C722d', 'C722s', 'C722e', 'C722mu', 'C722tau']

        if self.DM_type == "M":
            self.wc_name_list = ['C62u', 'C62d', 'C62s', 'C62c', 'C62e', 'C62mu', 'C62tau',
                                 'C64u', 'C64d', 'C64s', 'C64c', 'C64e', 'C64mu', 'C64tau',
                                 'C71', 'C72', 'C73', 'C74',
                                 'C75u', 'C75d', 'C75s', 'C75c', 'C75e', 'C75mu', 'C75tau', 
                                 'C76u', 'C76d', 'C76s', 'C76c', 'C76e', 'C76mu', 'C76tau',
                                 'C77u', 'C77d', 'C77s', 'C77c', 'C77e', 'C77mu', 'C77tau', 
                                 'C78u', 'C78d', 'C78s', 'C78c', 'C78e', 'C78mu', 'C78tau',
                                 'C711', 'C712', 'C713', 'C714',
                                 'C715u', 'C715d', 'C715s', 'C715c', 'C715e', 'C715mu', 'C715tau', 
                                 'C716u', 'C716d', 'C716s', 'C716c', 'C716e', 'C716mu', 'C716tau',
                                 'C717u', 'C717d', 'C717s', 'C717c', 'C717e', 'C717mu', 'C717tau', 
                                 'C718u', 'C718d', 'C718s', 'C718c', 'C718e', 'C718mu', 'C718tau']

            # The list of indices to be deleted from the QCD/QED ADM because of less operators
            del_ind_list = [i for i in range(0,9)] + [i for i in range(16,23)] + [i for i in range(62,76)] + [i for i in range(108,136)]

            # The 3-flavor list for matching only
            self.wc_name_list_3f = ['C62u', 'C62d', 'C62s', 'C62e', 'C62mu', 'C62tau',
                                    'C64u', 'C64d', 'C64s', 'C64e', 'C64mu', 'C64tau',
                                    'C71', 'C72', 'C73', 'C74',
                                    'C75u', 'C75d', 'C75s', 'C75e', 'C75mu', 'C75tau',
                                    'C76u', 'C76d', 'C76s', 'C76e', 'C76mu', 'C76tau',
                                    'C77u', 'C77d', 'C77s', 'C77e', 'C77mu', 'C77tau',
                                    'C78u', 'C78d', 'C78s', 'C78e', 'C78mu', 'C78tau',
                                    'C711', 'C712', 'C713', 'C714',
                                    'C715u', 'C715d', 'C715s', 'C715e', 'C715mu', 'C715tau', 
                                    'C716u', 'C716d', 'C716s', 'C716e', 'C716mu', 'C716tau',
                                    'C717u', 'C717d', 'C717s', 'C717e', 'C717mu', 'C717tau', 
                                    'C718u', 'C718d', 'C718s', 'C718e', 'C718mu', 'C718tau']

        if self.DM_type == "C":
            self.wc_name_list = ['C61u', 'C61d', 'C61s', 'C61c', 'C61e', 'C61mu', 'C61tau', 
                                 'C62u', 'C62d', 'C62s', 'C62c', 'C62e', 'C62mu', 'C62tau',
                                 'C65', 'C66',
                                 'C63u', 'C63d', 'C63s', 'C63c', 'C63e', 'C63mu', 'C63tau', 
                                 'C64u', 'C64d', 'C64s', 'C64c', 'C64e', 'C64mu', 'C64tau',
                                 'C67', 'C68']
            # The list of indices to be deleted from the QCD/QED ADM because of less operators
            del_ind_list = [0,1] + [i for i in range(9,16)] + [i for i in range(23,30)] + [31] + [33] + [i for i in range(41,48)]\
                           + [i for i in range(55,76)] + [77] + [79] + [i for i in range(80,136)]

            # The 3-flavor list for matching only
            self.wc_name_list_3f = ['C61u', 'C61d', 'C61s', 'C61e', 'C61mu', 'C61tau', 
                                    'C62u', 'C62d', 'C62s', 'C62e', 'C62mu', 'C62tau',
                                    'C65', 'C66',
                                    'C63u', 'C63d', 'C63s', 'C63e', 'C63mu', 'C63tau', 
                                    'C64u', 'C64d', 'C64s', 'C64e', 'C64mu', 'C64tau',
                                    'C67', 'C68']

        if self.DM_type == "R":
            self.wc_name_list = ['C65', 'C66',
                                 'C63u', 'C63d', 'C63s', 'C63c', 'C63e', 'C63mu', 'C63tau',
                                 'C64u', 'C64d', 'C64s', 'C64c', 'C64e', 'C64mu', 'C64tau',
                                 'C67', 'C68']
            # The list of indices to be deleted from the QCD/QED ADM because of less operators
            del_ind_list = [i for i in range(0,30)] + [31] + [33] + [i for i in range(41,48)] + [i for i in range(55,76)]\
                           + [77] + [79] + [i for i in range(80,136)]

            # The 3-flavor list for matching only
            self.wc_name_list_3f = ['C65', 'C66',
                                    'C63u', 'C63d', 'C63s', 'C63e', 'C63mu', 'C63tau', 
                                    'C64u', 'C64d', 'C64s', 'C64e', 'C64mu', 'C64tau',
                                    'C67', 'C68']


        self.coeff_dict = {}
        # Issue a user warning if a key is not defined:
        for wc_name in coeff_dict.keys():
            if wc_name in self.wc_name_list:
                pass
            else:
                warnings.warn('The key ' + wc_name + ' is not a valid key. Typo?')
        # Create the dictionary:
        for wc_name in self.wc_name_list:
            if wc_name in coeff_dict.keys():
                self.coeff_dict[wc_name] = coeff_dict[wc_name]
            else:
                self.coeff_dict[wc_name] = 0.

        # Create the np.array of coefficients:
        self.coeff_list = np.array(dict_to_list(self.coeff_dict, self.wc_name_list))


        #---------------------------#
        # The anomalous dimensions: #
        #---------------------------#
        if self.DM_type == "D":
            self.gamma_QED = adm.ADM_QED(4)
            self.gamma_QED2 = adm.ADM_QED2(4)
            self.gamma_QCD = adm.ADM_QCD(4)
            self.gamma_QCD2 = adm.ADM_QCD2(4)
        if self.DM_type == "M":
            self.gamma_QED = np.delete(np.delete(adm.ADM_QED(4), del_ind_list, 0), del_ind_list, 1)
            self.gamma_QED2 = np.delete(np.delete(adm.ADM_QED2(4), del_ind_list, 0), del_ind_list, 1)
            self.gamma_QCD = np.delete(np.delete(adm.ADM_QCD(4), del_ind_list, 1), del_ind_list, 2)
            self.gamma_QCD2 = np.delete(np.delete(adm.ADM_QCD2(4), del_ind_list, 1), del_ind_list, 2)
        if self.DM_type == "C":
            self.gamma_QED = np.delete(np.delete(adm.ADM_QED(4), del_ind_list, 0), del_ind_list, 1)
            self.gamma_QED2 = np.delete(np.delete(adm.ADM_QED2(4), del_ind_list, 0), del_ind_list, 1)
            self.gamma_QCD = np.delete(np.delete(adm.ADM_QCD(4), del_ind_list, 1), del_ind_list, 2)
            self.gamma_QCD2 = np.delete(np.delete(adm.ADM_QCD2(4), del_ind_list, 1), del_ind_list, 2)
        if self.DM_type == "R":
            self.gamma_QED = np.delete(np.delete(adm.ADM_QED(4), del_ind_list, 0), del_ind_list, 1)
            self.gamma_QED2 = np.delete(np.delete(adm.ADM_QED2(4), del_ind_list, 0), del_ind_list, 1)
            self.gamma_QCD = np.delete(np.delete(adm.ADM_QCD(4), del_ind_list, 1), del_ind_list, 2)
            self.gamma_QCD2 = np.delete(np.delete(adm.ADM_QCD2(4), del_ind_list, 1), del_ind_list, 2)


    def run(self, mu_low=None):
        """ Running of 4-flavor Wilson coefficients

        Calculate the running from mb(mb) to mu_low [GeV; default 2 GeV] in the four-flavor theory. 

        Return a dictionary of Wilson coefficients for the four-flavor Lagrangian
        at scale mu_low.
        """
        if mu_low is None:
            mu_low=2

        #-------------#
        # The running #
        #-------------#

        ip = Num_input()

        mb = ip.mb_at_mb
        alpha_at_mc = 1/ip.aMZinv

        as41 = rge.AlphaS(4,1)
        evolve1 = rge.RGE(self.gamma_QCD, 4)
        evolve2 = rge.RGE(self.gamma_QCD2, 4)

        # Strictly speaking, mb should be defined at scale mu_low (however, this is a higher-order difference)
        C_at_mc_QCD = np.dot(evolve2.U0_as2(as41.run(mb),as41.run(mu_low)), np.dot(evolve1.U0(as41.run(mb),as41.run(mu_low)), self.coeff_list))
        C_at_mc_QED = np.dot(self.coeff_list, self.gamma_QED) * np.log(mu_low/mb) * alpha_at_mc/(4*np.pi)\
                      + np.dot(self.coeff_list, self.gamma_QED2) * np.log(mu_low/mb) * (alpha_at_mc/(4*np.pi))**2

        return list_to_dict(C_at_mc_QCD + C_at_mc_QED, self.wc_name_list)


    def match(self, RGE=None, mu=None):
        """ Match from four-flavor to three-flavor QCD

        Calculate the matching at mu [GeV; default 2 GeV].

        Returns a dictionary of Wilson coefficients for the three-flavor Lagrangian
        at scale mu.

        RGE is an optional argument to turn RGE running on (True) or off (False). (Default True)
        """
        if RGE is None:
            RGE=True
        if mu is None:
            mu=2

        # The new coefficients
        cdict3f = {}
        if RGE:
            cdold = self.run(mu)
        else:
            cdold = self.coeff_dict

        if self.DM_type == "D" or self.DM_type == "M":
            for wcn in self.wc_name_list_3f:
                cdict3f[wcn] = cdold[wcn]
            cdict3f['C71'] = cdold['C71'] - cdold['C75c']
            cdict3f['C72'] = cdold['C72'] - cdold['C76c']
            cdict3f['C73'] = cdold['C73'] + cdold['C77c']
            cdict3f['C74'] = cdold['C74'] + cdold['C78c']

        if self.DM_type == "C":
            for wcn in self.wc_name_list_3f:
                cdict3f[wcn] = cdold[wcn]
            cdict3f['C65'] = cdold['C65'] - cdold['C63c']
            cdict3f['C66'] = cdold['C66'] + cdold['C64c']

        if self.DM_type == "R":
            for wcn in self.wc_name_list_3f:
                cdict3f[wcn] = cdold[wcn]
            cdict3f['C65'] = cdold['C65'] - cdold['C63c']
            cdict3f['C66'] = cdold['C66'] + cdold['C64c']


        # return the 3-flavor coefficients
        return cdict3f


    def _my_cNR(self, mchi, RGE=None, NLO=None):
        """ Calculate the NR coefficients from four-flavor theory with meson contributions split off (mainly for internal use) """
        return WC_3f(self.match(RGE), self.DM_type)._my_cNR(mchi, RGE, NLO)

    def cNR(self, mchi, qvec, RGE=None, NLO=None):
        """ Calculate the NR coefficients from four-flavor theory """
        return WC_3f(self.match(RGE), self.DM_type).cNR(mchi, qvec, RGE, NLO)

    def write_mma(self, mchi, q, RGE=None, NLO=None, path=None, filename=None):
        """ Write a text file with the NR coefficients that can be read into DMFormFactor 

        The order is {cNR1p, cNR2p, ... , cNR1n, cNR1n, ... }

        Mandatory arguments are the DM mass mchi (in GeV) and the momentum transfer q (in GeV) 

        <path> should be a string with the path (including the trailing "/") where the file should be saved
        (default is './')

        <filename> is the filename (default 'cNR.m')
        """
        WC_3f(self.match(), self.DM_type).write_mma(mchi, q, RGE, NLO, path, filename)




class WC_5f(object):
    def __init__(self, coeff_dict, DM_type=None):
        """ Class for Wilson coefficients in 5 flavor QCD x QED plus DM.

        The argument should be a dictionary for the initial conditions of the 2 + 32 + 4 + 48 + 4 + 64 = 154 
        dimension-five to dimension-seven four-flavor-QCD Wilson coefficients of the form
        {'C51' : value, 'C52' : value, ...}. 
        An arbitrary number of them can be given; the default values are zero. 
        The possible name are (with an hopefully obvious notation):

        The second argument is the DM type; it can take the following values: 
            "D" (Dirac fermion; this is the default)
            "M" (Majorana fermion)
            "C" (Complex scalar)
            "R" (Real scalar)

        Dirac fermion:       'C51', 'C52', 'C61u', 'C61d', 'C61s', 'C61c', 'C61b', 'C61e', 'C61mu', 'C61tau', 
                             'C62u', 'C62d', 'C62s', 'C62c', 'C62b', 'C62e', 'C62mu', 'C62tau',
                             'C63u', 'C63d', 'C63s', 'C63c', 'C63b', 'C63e', 'C63mu', 'C63tau', 
                             'C64u', 'C64d', 'C64s', 'C64c', 'C64b', 'C64e', 'C64mu', 'C64tau',
                             'C71', 'C72', 'C73', 'C74',
                             'C75u', 'C75d', 'C75s', 'C75c', 'C75b', 'C75e', 'C75mu', 'C75tau', 
                             'C76u', 'C76d', 'C76s', 'C76c', 'C76b', 'C76e', 'C76mu', 'C76tau',
                             'C77u', 'C77d', 'C77s', 'C77c', 'C77b', 'C77e', 'C77mu', 'C77tau', 
                             'C78u', 'C78d', 'C78s', 'C78c', 'C78b', 'C78e', 'C78mu', 'C78tau',
                             'C79u', 'C79d', 'C79s', 'C79c', 'C79b', 'C79e', 'C79mu', 'C79tau', 
                             'C710u', 'C710d', 'C710s', 'C710c', 'C710b', 'C710e', 'C710mu', 'C710tau',
                             'C711', 'C712', 'C713', 'C714',
                             'C715u', 'C715d', 'C715s', 'C715c', 'C715b', 'C715e', 'C715mu', 'C715tau', 
                             'C716u', 'C716d', 'C716s', 'C716c', 'C716b', 'C716e', 'C716mu', 'C716tau',
                             'C717u', 'C717d', 'C717s', 'C717c', 'C717b', 'C717e', 'C717mu', 'C717tau', 
                             'C718u', 'C718d', 'C718s', 'C718c', 'C718b', 'C718e', 'C718mu', 'C718tau',
                             'C719u', 'C719d', 'C719s', 'C719c', 'C719b', 'C719e', 'C719mu', 'C719tau', 
                             'C720u', 'C720d', 'C720s', 'C720c', 'C720b', 'C720e', 'C720mu', 'C720tau', 
                             'C721u', 'C721d', 'C721s', 'C721c', 'C721b', 'C721e', 'C721mu', 'C721tau', 
                             'C722u', 'C722d', 'C722s', 'C722c', 'C722b', 'C722e', 'C722mu', 'C722tau' 

        Majorana fermion:    'C62u', 'C62d', 'C62s', 'C62c', 'C62b', 'C62e', 'C62mu', 'C62tau',
                             'C64u', 'C64d', 'C64s', 'C64c', 'C64b', 'C64e', 'C64mu', 'C64tau',
                             'C71', 'C72', 'C73', 'C74',
                             'C75u', 'C75d', 'C75s', 'C75c', 'C75b', 'C75e', 'C75mu', 'C75tau', 
                             'C76u', 'C76d', 'C76s', 'C76c', 'C76b', 'C76e', 'C76mu', 'C76tau',
                             'C77u', 'C77d', 'C77s', 'C77c', 'C77b', 'C77e', 'C77mu', 'C77tau', 
                             'C78u', 'C78d', 'C78s', 'C78c', 'C78b', 'C78e', 'C78mu', 'C78tau',
                             'C711', 'C712', 'C713', 'C714',
                             'C715u', 'C715d', 'C715s', 'C715c', 'C715b', 'C715e', 'C715mu', 'C715tau', 
                             'C716u', 'C716d', 'C716s', 'C716c', 'C716b', 'C716e', 'C716mu', 'C716tau',
                             'C717u', 'C717d', 'C717s', 'C717c', 'C717b', 'C717e', 'C717mu', 'C717tau', 
                             'C718u', 'C718d', 'C718s', 'C718c', 'C718b', 'C718e', 'C718mu', 'C718tau'

        Complex Scalar:      'C61u', 'C61d', 'C61s', 'C61c', 'C61b', 'C61e', 'C61mu', 'C61tau', 
                             'C62u', 'C62d', 'C62s', 'C62c', 'C62b', 'C62e', 'C62mu', 'C62tau',
                             'C63u', 'C63d', 'C63s', 'C63c', 'C63b', 'C63e', 'C63mu', 'C63tau', 
                             'C64u', 'C64d', 'C64s', 'C64c', 'C64b', 'C64e', 'C64mu', 'C64tau',
                             'C65', 'C66', 'C67', 'C68'

        Real Scalar:         'C63u', 'C63d', 'C63s', 'C63c', 'C63b', 'C63e', 'C63mu', 'C63tau', 
                             'C64u', 'C64d', 'C64s', 'C64c', 'C64b', 'C64e', 'C64mu', 'C64tau',
                             'C65', 'C66', 'C67', 'C68'

        (the notation corresponds to the numbering in 1707.06998).
        The Wilson coefficients should be specified in the MS-bar scheme at MZ = 91.1876 GeV.

        The class has three methods: 

        run
        ---
        Run the Wilson from MZ = 91.1876 GeV to mu_low [GeV; default mb(mb)], with 5 active quark flavors

        match
        -----
        Match the Wilson coefficients from 5-flavor to 4-flavor QCD, at scale mu [GeV; default mu = mb(mb)]

        cNR
        ---
        Calculate the cNR coefficients as defined in 1308.6288

        It has two mandatory arguments: The DM mass in GeV and the momentum transfer in GeV


        write_mma
        ---------
        Write an output file that can be loaded into mathematica, 
        to be used in the DMFormFactor package [1308.6288].
        """
        if DM_type is None:
            DM_type = "D"
        self.DM_type = DM_type

        if self.DM_type == "D":
            self.wc_name_list = ['C51', 'C52', 'C61u', 'C61d', 'C61s', 'C61c', 'C61b', 'C61e', 'C61mu', 'C61tau', 
                                 'C62u', 'C62d', 'C62s', 'C62c', 'C62b', 'C62e', 'C62mu', 'C62tau',
                                 'C63u', 'C63d', 'C63s', 'C63c', 'C63b', 'C63e', 'C63mu', 'C63tau', 
                                 'C64u', 'C64d', 'C64s', 'C64c', 'C64b', 'C64e', 'C64mu', 'C64tau',
                                 'C71', 'C72', 'C73', 'C74',
                                 'C75u', 'C75d', 'C75s', 'C75c', 'C75b', 'C75e', 'C75mu', 'C75tau', 
                                 'C76u', 'C76d', 'C76s', 'C76c', 'C76b', 'C76e', 'C76mu', 'C76tau',
                                 'C77u', 'C77d', 'C77s', 'C77c', 'C77b', 'C77e', 'C77mu', 'C77tau', 
                                 'C78u', 'C78d', 'C78s', 'C78c', 'C78b', 'C78e', 'C78mu', 'C78tau',
                                 'C79u', 'C79d', 'C79s', 'C79c', 'C79b', 'C79e', 'C79mu', 'C79tau', 
                                 'C710u', 'C710d', 'C710s', 'C710c', 'C710b', 'C710e', 'C710mu', 'C710tau',
                                 'C711', 'C712', 'C713', 'C714',
                                 'C715u', 'C715d', 'C715s', 'C715c', 'C715b', 'C715e', 'C715mu', 'C715tau', 
                                 'C716u', 'C716d', 'C716s', 'C716c', 'C716b', 'C716e', 'C716mu', 'C716tau',
                                 'C717u', 'C717d', 'C717s', 'C717c', 'C717b', 'C717e', 'C717mu', 'C717tau', 
                                 'C718u', 'C718d', 'C718s', 'C718c', 'C718b', 'C718e', 'C718mu', 'C718tau',
                                 'C719u', 'C719d', 'C719s', 'C719c', 'C719b', 'C719e', 'C719mu', 'C719tau', 
                                 'C720u', 'C720d', 'C720s', 'C720c', 'C720b', 'C720e', 'C720mu', 'C720tau', 
                                 'C721u', 'C721d', 'C721s', 'C721c', 'C721b', 'C721e', 'C721mu', 'C721tau', 
                                 'C722u', 'C722d', 'C722s', 'C722c', 'C722b', 'C722e', 'C722mu', 'C722tau']

            self.wc_name_list_4f = ['C51', 'C52', 'C61u', 'C61d', 'C61s', 'C61c', 'C61e', 'C61mu', 'C61tau', 
                                    'C62u', 'C62d', 'C62s', 'C62c', 'C62e', 'C62mu', 'C62tau',
                                    'C63u', 'C63d', 'C63s', 'C63c', 'C63e', 'C63mu', 'C63tau', 
                                    'C64u', 'C64d', 'C64s', 'C64c', 'C64e', 'C64mu', 'C64tau',
                                    'C71', 'C72', 'C73', 'C74',
                                    'C75u', 'C75d', 'C75s', 'C75c', 'C75e', 'C75mu', 'C75tau', 
                                    'C76u', 'C76d', 'C76s', 'C76c', 'C76e', 'C76mu', 'C76tau',
                                    'C77u', 'C77d', 'C77s', 'C77c', 'C77e', 'C77mu', 'C77tau', 
                                    'C78u', 'C78d', 'C78s', 'C78c', 'C78e', 'C78mu', 'C78tau',
                                    'C79u', 'C79d', 'C79s', 'C79c', 'C79e', 'C79mu', 'C79tau', 
                                    'C710u', 'C710d', 'C710s', 'C710c', 'C710e', 'C710mu', 'C710tau',
                                    'C711', 'C712', 'C713', 'C714',
                                    'C715u', 'C715d', 'C715s', 'C715c', 'C715e', 'C715mu', 'C715tau', 
                                    'C716u', 'C716d', 'C716s', 'C716c', 'C716e', 'C716mu', 'C716tau',
                                    'C717u', 'C717d', 'C717s', 'C717c', 'C717e', 'C717mu', 'C717tau', 
                                    'C718u', 'C718d', 'C718s', 'C718c', 'C718e', 'C718mu', 'C718tau',
                                    'C719u', 'C719d', 'C719s', 'C719c', 'C719e', 'C719mu', 'C719tau', 
                                    'C720u', 'C720d', 'C720s', 'C720c', 'C720e', 'C720mu', 'C720tau', 
                                    'C721u', 'C721d', 'C721s', 'C721c', 'C721e', 'C721mu', 'C721tau', 
                                    'C722u', 'C722d', 'C722s', 'C722c', 'C722e', 'C722mu', 'C722tau']

        if self.DM_type == "M":
            self.wc_name_list = ['C62u', 'C62d', 'C62s', 'C62c', 'C62b', 'C62e', 'C62mu', 'C62tau',
                                 'C64u', 'C64d', 'C64s', 'C64c', 'C64b', 'C64e', 'C64mu', 'C64tau',
                                 'C71', 'C72', 'C73', 'C74',
                                 'C75u', 'C75d', 'C75s', 'C75c', 'C75b', 'C75e', 'C75mu', 'C75tau', 
                                 'C76u', 'C76d', 'C76s', 'C76c', 'C76b', 'C76e', 'C76mu', 'C76tau',
                                 'C77u', 'C77d', 'C77s', 'C77c', 'C77b', 'C77e', 'C77mu', 'C77tau', 
                                 'C78u', 'C78d', 'C78s', 'C78c', 'C78b', 'C78e', 'C78mu', 'C78tau',
                                 'C711', 'C712', 'C713', 'C714',
                                 'C715u', 'C715d', 'C715s', 'C715c', 'C715b', 'C715e', 'C715mu', 'C715tau', 
                                 'C716u', 'C716d', 'C716s', 'C716c', 'C716b', 'C716e', 'C716mu', 'C716tau',
                                 'C717u', 'C717d', 'C717s', 'C717c', 'C717b', 'C717e', 'C717mu', 'C717tau', 
                                 'C718u', 'C718d', 'C718s', 'C718c', 'C718b', 'C718e', 'C718mu', 'C718tau']

            # The list of indices to be deleted from the QCD/QED ADM because of less operators
            del_ind_list = [i for i in range(0,10)] + [i for i in range(18,26)] + [i for i in range(70,86)] + [i for i in range(122,154)]

            # The 4-flavor list for matching only
            self.wc_name_list_4f = ['C62u', 'C62d', 'C62s', 'C62c', 'C62e', 'C62mu', 'C62tau',
                                    'C64u', 'C64d', 'C64s', 'C64c', 'C64e', 'C64mu', 'C64tau',
                                    'C71', 'C72', 'C73', 'C74',
                                    'C75u', 'C75d', 'C75s', 'C75c', 'C75e', 'C75mu', 'C75tau', 
                                    'C76u', 'C76d', 'C76s', 'C76c', 'C76e', 'C76mu', 'C76tau',
                                    'C77u', 'C77d', 'C77s', 'C77c', 'C77e', 'C77mu', 'C77tau', 
                                    'C78u', 'C78d', 'C78s', 'C78c', 'C78e', 'C78mu', 'C78tau',
                                    'C711', 'C712', 'C713', 'C714',
                                    'C715u', 'C715d', 'C715s', 'C715c', 'C715e', 'C715mu', 'C715tau', 
                                    'C716u', 'C716d', 'C716s', 'C716c', 'C716e', 'C716mu', 'C716tau',
                                    'C717u', 'C717d', 'C717s', 'C717c', 'C717e', 'C717mu', 'C717tau', 
                                    'C718u', 'C718d', 'C718s', 'C718c', 'C718e', 'C718mu', 'C718tau']

        if self.DM_type == "C":
            self.wc_name_list = ['C61u', 'C61d', 'C61s', 'C61c', 'C61b', 'C61e', 'C61mu', 'C61tau', 
                                 'C62u', 'C62d', 'C62s', 'C62c', 'C62b', 'C62e', 'C62mu', 'C62tau',
                                 'C65', 'C66',
                                 'C63u', 'C63d', 'C63s', 'C63c', 'C63b', 'C63e', 'C63mu', 'C63tau',
                                 'C64u', 'C64d', 'C64s', 'C64c', 'C64b', 'C64e', 'C64mu', 'C64tau',
                                 'C67', 'C68']

            # The list of indices to be deleted from the QCD/QED ADM because of less operators
            del_ind_list = [0,1] + [i for i in range(10,18)] + [i for i in range(26,34)] + [35] + [37] + [i for i in range(46,54)]\
                           + [i for i in range(62,86)] + [87] + [89] + [i for i in range(90,154)]

            # The 4-flavor list for matching only
            self.wc_name_list_4f = ['C61u', 'C61d', 'C61s', 'C61c', 'C61e', 'C61mu', 'C61tau', 
                                    'C62u', 'C62d', 'C62s', 'C62c', 'C62e', 'C62mu', 'C62tau',
                                    'C65', 'C66',
                                    'C63u', 'C63d', 'C63s', 'C63c', 'C63e', 'C63mu', 'C63tau', 
                                    'C64u', 'C64d', 'C64s', 'C64c', 'C64e', 'C64mu', 'C64tau',
                                    'C67', 'C68']

        if self.DM_type == "R":
            self.wc_name_list = ['C65', 'C66',
                                 'C63u', 'C63d', 'C63s', 'C63c', 'C63b', 'C63e', 'C63mu', 'C63tau', 
                                 'C64u', 'C64d', 'C64s', 'C64c', 'C64b', 'C64e', 'C64mu', 'C64tau',
                                 'C67', 'C68']

            # The list of indices to be deleted from the QCD/QED ADM because of less operators
            del_ind_list = [i for i in range(0,34)] + [35] + [37] + [i for i in range(46,54)] + [i for i in range(62,86)]\
                           + [87] + [89] + [i for i in range(90,154)]

            # The 4-flavor list for matching only
            self.wc_name_list_4f = ['C65', 'C66',
                                    'C63u', 'C63d', 'C63s', 'C63c', 'C63e', 'C63mu', 'C63tau',
                                    'C64u', 'C64d', 'C64s', 'C64c', 'C64e', 'C64mu', 'C64tau',
                                    'C67', 'C68']



        self.coeff_dict = {}
        # Issue a user warning if a key is not defined:
        for wc_name in coeff_dict.keys():
            if wc_name in self.wc_name_list:
                pass
            else:
                warnings.warn('The key ' + wc_name + ' is not a valid key. Typo?')
        # Create the dictionary:
        for wc_name in self.wc_name_list:
            if wc_name in coeff_dict.keys():
                self.coeff_dict[wc_name] = coeff_dict[wc_name]
            else:
                self.coeff_dict[wc_name] = 0.

        # Create the np.array of coefficients:
        self.coeff_list = np.array(dict_to_list(self.coeff_dict, self.wc_name_list))


        #---------------------------#
        # The anomalous dimensions: #
        #---------------------------#
        if self.DM_type == "D":
            self.gamma_QED = adm.ADM_QED(5)
            self.gamma_QED2 = adm.ADM_QED2(5)
            self.gamma_QCD = adm.ADM_QCD(5)
            self.gamma_QCD2 = adm.ADM_QCD2(5)
        if self.DM_type == "M":
            self.gamma_QED = np.delete(np.delete(adm.ADM_QED(5), del_ind_list, 0), del_ind_list, 1)
            self.gamma_QED2 = np.delete(np.delete(adm.ADM_QED2(5), del_ind_list, 0), del_ind_list, 1)
            self.gamma_QCD = np.delete(np.delete(adm.ADM_QCD(5), del_ind_list, 1), del_ind_list, 2)
            self.gamma_QCD2 = np.delete(np.delete(adm.ADM_QCD2(5), del_ind_list, 1), del_ind_list, 2)
        if self.DM_type == "C":
            self.gamma_QED = np.delete(np.delete(adm.ADM_QED(5), del_ind_list, 0), del_ind_list, 1)
            self.gamma_QED2 = np.delete(np.delete(adm.ADM_QED2(5), del_ind_list, 0), del_ind_list, 1)
            self.gamma_QCD = np.delete(np.delete(adm.ADM_QCD(5), del_ind_list, 1), del_ind_list, 2)
            self.gamma_QCD2 = np.delete(np.delete(adm.ADM_QCD2(5), del_ind_list, 1), del_ind_list, 2)
        if self.DM_type == "R":
            self.gamma_QED = np.delete(np.delete(adm.ADM_QED(5), del_ind_list, 0), del_ind_list, 1)
            self.gamma_QED2 = np.delete(np.delete(adm.ADM_QED2(5), del_ind_list, 0), del_ind_list, 1)
            self.gamma_QCD = np.delete(np.delete(adm.ADM_QCD(5), del_ind_list, 1), del_ind_list, 2)
            self.gamma_QCD2 = np.delete(np.delete(adm.ADM_QCD2(5), del_ind_list, 1), del_ind_list, 2)


    def run(self, mu_low=None):
        """ Running of 5-flavor Wilson coefficients

        Calculate the running from MZ to mu_low [GeV; default mb(mb)] in the five-flavor theory. 

        Return a dictionary of Wilson coefficients for the five-flavor Lagrangian
        at scale mu_low.
        """
        ip = Num_input()
        if mu_low is None:
            mu_low=ip.mb_at_mb


        #-------------#
        # The running #
        #-------------#

        MZ = ip.Mz
        alpha_at_mb = 1/ip.aMZinv

        as51 = rge.AlphaS(5,1)
        evolve1 = rge.RGE(self.gamma_QCD, 5)
        evolve2 = rge.RGE(self.gamma_QCD2, 5)

        # Strictly speaking, MZ and mb should be defined at the same scale (however, this is a higher-order difference)
        C_at_mb_QCD = np.dot(evolve2.U0_as2(as51.run(MZ),as51.run(mu_low)), np.dot(evolve1.U0(as51.run(MZ),as51.run(mu_low)), self.coeff_list))
        C_at_mb_QED = np.dot(self.coeff_list, self.gamma_QED) * np.log(mu_low/MZ) * alpha_at_mb/(4*np.pi)\
                      + np.dot(self.coeff_list, self.gamma_QED2) * np.log(mu_low/MZ) * (alpha_at_mb/(4*np.pi))**2

        return list_to_dict(C_at_mb_QCD + C_at_mb_QED, self.wc_name_list)


    def match(self, RGE=None, mu=None):
        """ Match from five-flavor to four-flavor QCD

        Calculate the matching at mu [GeV; default 4.18 GeV].

        Returns a dictionary of Wilson coefficients for the four-flavor Lagrangian
        at scale mu.

        RGE is an optional argument to turn RGE running on (True) or off (False). (Default True)
        """
        ip = Num_input()
        if RGE is None:
            RGE=True
        if mu is None:
            mu=ip.mb_at_mb

        # The new coefficients
        cdict4f = {}
        if RGE:
            cdold = self.run(mu)
        else:
            cdold = self.coeff_dict

        if self.DM_type == "D" or self.DM_type == "M":
            for wcn in self.wc_name_list_4f:
                cdict4f[wcn] = cdold[wcn]
            cdict4f['C71'] = cdold['C71'] - cdold['C75b']
            cdict4f['C72'] = cdold['C72'] - cdold['C76b']
            cdict4f['C73'] = cdold['C73'] + cdold['C77b']
            cdict4f['C74'] = cdold['C74'] + cdold['C78b']

        if self.DM_type == "C":
            for wcn in self.wc_name_list_4f:
                cdict4f[wcn] = cdold[wcn]
            cdict4f['C65'] = cdold['C65'] - cdold['C63b']
            cdict4f['C66'] = cdold['C66'] + cdold['C64b']

        if self.DM_type == "R":
            for wcn in self.wc_name_list_4f:
                cdict4f[wcn] = cdold[wcn]
            cdict4f['C65'] = cdold['C65'] - cdold['C63b']
            cdict4f['C66'] = cdold['C66'] + cdold['C64b']

        # return the 4-flavor coefficients
        return cdict4f


    def _my_cNR(self, mchi, RGE=None, NLO=None):
        """ Calculate the NR coefficients from four-flavor theory with meson contributions split off (mainly for internal use) """
        return WC_4f(self.match(RGE), self.DM_type)._my_cNR(mchi, RGE, NLO)

    def cNR(self, mchi, qvec, RGE=None, NLO=None):
        """ Calculate the NR coefficients from four-flavor theory """
        return WC_4f(self.match(RGE), self.DM_type).cNR(mchi, qvec, RGE, NLO)

    def write_mma(self, mchi, q, RGE=None, NLO=None, path=None, filename=None):
        """ Write a text file with the NR coefficients that can be read into DMFormFactor 

        The order is {cNR1p, cNR2p, ... , cNR1n, cNR1n, ... }

        Mandatory arguments are the DM mass mchi (in GeV) and the momentum transfer q (in GeV) 

        <path> should be a string with the path (including the trailing "/") where the file should be saved
        (default is './')

        <filename> is the filename (default 'cNR.m')
        """
        WC_4f(self.match(), self.DM_type).write_mma(mchi, q, RGE, NLO, path, filename)





#-------------------------------#
# The e/w Wilson coefficicients #
#-------------------------------#


class WC_EW(object):
    def __init__(self, coeff_dict, Lambda, Ychi, Jchi, DM_type=None, DM_mass_scale=None):
        """ Class for DM Wilson coefficients in the SM unbroken phase

        The first argument should be a dictionary for the initial conditions of the 8 
        dimension-five Wilson coefficients of the form
        {'C51' : value, 'C52' : value, ...}; 
        
        the 46 dimension-six Wilson coefficients of the form
        {'C611' : value, 'C621' : value, ...}; 

        and the dimension-seven Wilson coefficient (currently not yet implemented).
        An arbitrary number of them can be given; the default values are zero. 
        
        The possible keys are, for Jchi != 0:

         'C51', 'C52', 'C53', 'C54', 'C55', 'C56', 'C57', 'C58',
         'C611', 'C621', 'C631', 'C641', 'C651', 'C661', 'C671', 'C681', 'C691', 'C6101', 'C6111', 'C6121', 'C6131', 'C6141',
         'C612', 'C622', 'C632', 'C642', 'C652', 'C662', 'C672', 'C682', 'C692', 'C6102', 'C6112', 'C6122', 'C6132', 'C6142',
         'C613', 'C623', 'C633', 'C643', 'C653', 'C663', 'C673', 'C683', 'C693', 'C6103', 'C6113', 'C6123', 'C6133', 'C6143',
         'C615', 'C616', 'C617', 'C618'
        
        The possible keys are, for Jchi = 0:

         'C51', 'C53', 'C55', 'C57',
         'C621', 'C631', 'C641', 'C661', 'C671', 'C681', 'C6101', 'C6111', 'C6131', 'C6141',
         'C622', 'C632', 'C642', 'C662', 'C672', 'C682', 'C6102', 'C6112', 'C6132', 'C6142',
         'C623', 'C633', 'C643', 'C663', 'C673', 'C683', 'C6103', 'C6113', 'C6133', 'C6143',
         'C616', 'C618'
        
        Lambda is the NP scale in GeV
        Jchi is the DM weak isospin
        Ychi is the DM hypercharge such that Q = I^3 + Y/2

        The second-to-last argument is the DM type; it is optional and can take the following values: 
            "D" (Dirac fermion; this is the default)

        The last argument is currently ignored.
        """
        if DM_type is None:
            DM_type = "D"
        self.DM_type = DM_type

        self.Lambda = Lambda
        self.Ychi = Ychi
        self.Jchi = Jchi

        if self.DM_type == "D":
            if self.Jchi == 0:
                self.wc_name_list_dim_5 = ['C51', 'C53', 'C55', 'C57']
                self.wc_name_list_dim_6 = ['C621', 'C631', 'C641', 'C661', 'C671', 'C681', 'C6101', 'C6111', 'C6131', 'C6141',\
                                           'C622', 'C632', 'C642', 'C662', 'C672', 'C682', 'C6102', 'C6112', 'C6132', 'C6142',\
                                           'C623', 'C633', 'C643', 'C663', 'C673', 'C683', 'C6103', 'C6113', 'C6133', 'C6143',\
                                           'C616', 'C618']
            else:
                self.wc_name_list_dim_5 = ['C51', 'C52', 'C53', 'C54', 'C55', 'C56', 'C57', 'C58']
                self.wc_name_list_dim_6 = ['C611', 'C621', 'C631', 'C641', 'C651', 'C661', 'C671', 'C681', 'C691', 'C6101', 'C6111', 'C6121', 'C6131', 'C6141',\
                                           'C612', 'C622', 'C632', 'C642', 'C652', 'C662', 'C672', 'C682', 'C692', 'C6102', 'C6112', 'C6122', 'C6132', 'C6142',\
                                           'C613', 'C623', 'C633', 'C643', 'C653', 'C663', 'C673', 'C683', 'C693', 'C6103', 'C6113', 'C6123', 'C6133', 'C6143',\
                                           'C615', 'C616', 'C617', 'C618']


        # Issue a user warning if a key is not defined or belongs to a redundant operator:
        for wc_name in coeff_dict.keys():
            if wc_name in self.wc_name_list_dim_5:
                pass
            elif wc_name in self.wc_name_list_dim_6:
                pass
            else:
                if self.Jchi == 0:
                    warnings.warn('The key ' + wc_name + ' is not a default key value. Typo; or belongs to an operator that is redundant for Jchi = 0?')
                else:
                    warnings.warn('The key ' + wc_name + ' is not a default key value. Typo?')

        self.coeff_dict = {}
        # Create the dictionary:
        for wc_name in (self.wc_name_list_dim_5 + self.wc_name_list_dim_6):
            if wc_name in coeff_dict.keys():
                self.coeff_dict[wc_name] = coeff_dict[wc_name]
            else:
                self.coeff_dict[wc_name] = 0.

        # Create the np.array of coefficients:
        self.coeff_list_dim_5 = np.array(dict_to_list(self.coeff_dict, self.wc_name_list_dim_5))
        self.coeff_list_dim_6 = np.array(dict_to_list(self.coeff_dict, self.wc_name_list_dim_6))

    #---------#
    # Running #
    #---------#

    def run(self, muz=None, resum=None, dict=None):
        """Calculate the e/w running from scale Lambda to scale muz [muz = MZ by default].

        resum = True yields full resummation (default)
        resum = False gives only the linear log 
        """
        ip = Num_input()

        if resum is None:
            resum=True
        if muz is None:
            muz = ip.Mz
        if dict is None:
            dict = True

        # Some abbeviations
        nsu2 = 2*self.Jchi + 1
        jj1 = self.Jchi*(self.Jchi+1)

        # Number of colors
        nc = 3

        # Input parameters
        ip = Num_input()

        alpha = 1/ip.aMZinv
        el = np.sqrt(4*np.pi*alpha)
        MW = ip.Mw
        MZ = ip.Mz
        Mh = ip.Mh
        cw = MW/MZ
        sw = np.sqrt(1-cw**2)
        g1 = el/cw
        g2 = el/sw
        yt = np.sqrt(2)*ip.mt_pole/246.


        # Add entries for unphysical operators
        C6_at_Lambda = np.concatenate((self.coeff_list_dim_6, np.array([0 for i in range(130)])))

        if resum:
            C5_at_muz = rge.CmuEW(self.coeff_list_dim_5, adm.ADM5(self.Ychi, self.Jchi), self.Lambda, muz, self.Ychi, self.Jchi, 1, 1, 1, 1)
            C6_at_muz = rge.CmuEW(C6_at_Lambda, adm.ADM6(self.Ychi, self.Jchi), self.Lambda, muz, self.Ychi, self.Jchi, 1, 1, 1, 1)

            C5_at_muz_dict = list_to_dict(C5_at_muz.run()[0][1], self.wc_name_list_dim_5)
            C6_at_muz_dict = list_to_dict(C6_at_muz.run()[0][1], self.wc_name_list_dim_6)

            C_at_muz_dict = {}
            for wc_name in self.wc_name_list_dim_5:
                C_at_muz_dict[wc_name] = C5_at_muz_dict[wc_name]
            for wc_name in self.wc_name_list_dim_6:
                C_at_muz_dict[wc_name] = C6_at_muz_dict[wc_name]

            if dict:
                return C_at_muz_dict
            else:
                raise Exception("Currently, only a dictionary can be returned.")
        else:
            ADM5 = g1**2*adm.ADM5(self.Ychi, self.Jchi)[0] + g2**2*adm.ADM5(self.Ychi, self.Jchi)[1] + yt**2*adm.ADM5(self.Ychi, self.Jchi)[3]
            C5_at_muz = self.coeff_list_dim_5 + np.log(muz**2/self.Lambda**2)/(16*np.pi**2) * np.dot(self.coeff_list_dim_5, ADM5) 
            ADM6 = g1**2*adm.ADM6(self.Ychi, self.Jchi)[0] + g2**2*adm.ADM6(self.Ychi, self.Jchi)[1] + yt**2*adm.ADM6(self.Ychi, self.Jchi)[3]
            C6_at_muz = C6_at_Lambda + np.log(muz**2/self.Lambda**2)/(16*np.pi**2) * np.dot(C6_at_Lambda, ADM6)

            if dict:
                dict56 = list_to_dict(C5_at_muz, self.wc_name_list_dim_5)
                dict6 = list_to_dict(C6_at_muz, self.wc_name_list_dim_6)
                dict56.update(dict6)
                return dict56
            else:
                raise Exception("Currently, only a dictionary can be returned.")

    #----------#
    # Matching #
    #----------#

    def match(self, mchi, mchi_threshold=None, RUN_EW=None, dict=None, DIM4=None):
        """Calculate the matching from the relativistic theory to the five-flavor theory at scale MZ

        mchi is the DM mass, as it appears in the UV Lagrangian. It is not the physical DM mass after EWSB. 

        mchi_threshold is the DM mass below which DM is treated as "light" [default is 40 GeV]

        RUN_EW can have three values: 

         - RUN_EW = 'FULL'  does the full leading-logarithm resummation (this is the default)
         - RUN_EW = 'LL'    keeps only the linear e/w logarithm
         - RUN_EW = 'OFF'   no electroweak running

        DIM4 multiplies the dimension-four matching contributions. To be considered as an "analysis tool", might be removed

        Returns a dictionary of Wilson coefficients for the five-flavor Lagrangian, 
        with the following keys (only Dirac DM is implemented so far):

        Dirac fermion:       'C51', 'C52', 'C61u', 'C61d', 'C61s', 'C61c', 'C61b', 'C61e', 'C61mu', 'C61tau', 
                             'C62u', 'C62d', 'C62s', 'C62c', 'C62b', 'C62e', 'C62mu', 'C62tau',
                             'C63u', 'C63d', 'C63s', 'C63c', 'C63b', 'C63e', 'C63mu', 'C63tau', 
                             'C64u', 'C64d', 'C64s', 'C64c', 'C64b', 'C64e', 'C64mu', 'C64tau',
                             'C71', 'C72', 'C73', 'C74',
                             'C75u', 'C75d', 'C75s', 'C65c', 'C65b', 'C75e', 'C75mu', 'C75tau', 
                             'C76u', 'C76d', 'C76s', 'C66c', 'C66b', 'C76e', 'C76mu', 'C76tau',
                             'C77u', 'C77d', 'C77s', 'C67c', 'C67b', 'C77e', 'C77mu', 'C77tau', 
                             'C78u', 'C78d', 'C78s', 'C68c', 'C68b', 'C78e', 'C78mu', 'C78tau',
                             'C79u', 'C79d', 'C79s', 'C69c', 'C69b', 'C79e', 'C79mu', 'C79tau', 
                             'C710u', 'C710d', 'C710s', 'C610c', 'C610b', 'C710e', 'C710mu', 'C710tau'
        """
        if RUN_EW is None:
            RUN_EW = 'FULL'
        self.RUN_EW = RUN_EW

        if mchi_threshold is None:
            mchi_threshold = 40 # GeV
        self.mchi_threshold = mchi_threshold

        if dict is None:
            dict = True

        if DIM4 is None:
            DIM4 = 1
        else:
            DIM4 = 0

        # Some input parameters:

        ip = Num_input()

        vev = 1/np.sqrt(np.sqrt(2)*ip.GF)
        alpha = 1/ip.aMZinv
        MW = ip.Mw
        MZ = ip.Mz
        Mh = ip.Mh
        cw = MW/MZ
        sw = np.sqrt(1-cw**2)


        # The Wilson coefficients in the "UV" EFT at scale MZ
        if RUN_EW == 'FULL':
            wcew_dict = self.run(muz=ip.Mz, resum=True, dict=True)
        elif RUN_EW == 'LL':
            wcew_dict = self.run(muz=ip.Mz, resum=False, dict=True)
        elif RUN_EW == 'OFF':
            wcew_dict = self.coeff_dict
        else:
            raise Exception("RUN_EW can only be set to \'FULL\', \'LL\', or \'OFF\'.")


        # Calculate the physical DM mass in terms of mchi and the Wilson coefficients, 
        # and the corresponding shift in the dimension-five Wilson coefficients.

        if mchi > mchi_threshold:
            if self.Jchi == 0:
                self.mchi_phys = mchi - vev**2/2/self.Lambda * wcew_dict['C53']
                wc5_dict_shifted = {}

                wc5_dict_shifted['C51'] = wcew_dict['C51'] + vev**2/2/self.Lambda/mchi * wcew_dict['C57'] * wcew_dict['C55']
                wc5_dict_shifted['C53'] = wcew_dict['C53'] + vev**2/2/self.Lambda/mchi * wcew_dict['C57'] * wcew_dict['C57']
                wc5_dict_shifted['C55'] = wcew_dict['C55'] - vev**2/2/self.Lambda/mchi * wcew_dict['C57'] * wcew_dict['C51']
                wc5_dict_shifted['C57'] = wcew_dict['C57'] - vev**2/2/self.Lambda/mchi * wcew_dict['C57'] * wcew_dict['C53']

            else:
                self.mchi_phys = mchi - vev**2/2/self.Lambda * (wcew_dict['C53'] + self.Ychi/4 * wcew_dict['C54'])
                wc5_dict_shifted = {}

                wc5_dict_shifted['C51'] = wcew_dict['C51']\
                                          + vev**2/2/self.Lambda/mchi * (wcew_dict['C57'] + self.Ychi/4 * wcew_dict['C58']) * wcew_dict['C55']
                wc5_dict_shifted['C52'] = wcew_dict['C52']\
                                          + vev**2/2/self.Lambda/mchi * (wcew_dict['C57'] + self.Ychi/4 * wcew_dict['C58']) * wcew_dict['C56']
                wc5_dict_shifted['C53'] = wcew_dict['C53']\
                                          + vev**2/2/self.Lambda/mchi * (wcew_dict['C57'] + self.Ychi/4 * wcew_dict['C58']) * wcew_dict['C57']
                wc5_dict_shifted['C54'] = wcew_dict['C54']\
                                          + vev**2/2/self.Lambda/mchi * (wcew_dict['C57'] + self.Ychi/4 * wcew_dict['C58']) * wcew_dict['C58']
                wc5_dict_shifted['C55'] = wcew_dict['C55']\
                                          - vev**2/2/self.Lambda/mchi * (wcew_dict['C57'] + self.Ychi/4 * wcew_dict['C58']) * wcew_dict['C51']
                wc5_dict_shifted['C56'] = wcew_dict['C56']\
                                          - vev**2/2/self.Lambda/mchi * (wcew_dict['C57'] + self.Ychi/4 * wcew_dict['C58']) * wcew_dict['C52']
                wc5_dict_shifted['C57'] = wcew_dict['C57']\
                                          - vev**2/2/self.Lambda/mchi * (wcew_dict['C57'] + self.Ychi/4 * wcew_dict['C58']) * wcew_dict['C53']
                wc5_dict_shifted['C58'] = wcew_dict['C58']\
                                          - vev**2/2/self.Lambda/mchi * (wcew_dict['C57'] + self.Ychi/4 * wcew_dict['C58']) * wcew_dict['C54']

        else:
            if self.Jchi == 0:
                cosphi = np.sqrt((wcew_dict['C53'] - 2*mchi*self.Lambda/vev**2)**2/\
                                 ((wcew_dict['C53'] - 2*mchi*self.Lambda/vev**2)**2 + wcew_dict['C57']**2))
                sinphi = np.sqrt((wcew_dict['C57'])**2/\
                                 ((wcew_dict['C53'] - 2*mchi*self.Lambda/vev**2)**2 + wcew_dict['C57']**2))
                pre_mchi_phys = mchi*cosphi + vev**2/2/self.Lambda * (wcew_dict['C57'] * sinphi - wcew_dict['C53'] * cosphi)
                if pre_mchi_phys > 0:
                    self.mchi_phys = pre_mchi_phys

                    wc5_dict_shifted = {}

                    wc5_dict_shifted['C51'] = cosphi * wcew_dict['C51'] + sinphi * wcew_dict['C55'] 
                    wc5_dict_shifted['C53'] = cosphi * wcew_dict['C53'] + sinphi * wcew_dict['C57'] 
                    wc5_dict_shifted['C55'] = cosphi * wcew_dict['C55'] - sinphi * wcew_dict['C51'] 
                    wc5_dict_shifted['C57'] = cosphi * wcew_dict['C57'] - sinphi * wcew_dict['C53'] 
                else:
                    self.mchi_phys = - pre_mchi_phys

                    wc5_dict_shifted = {}

                    wc5_dict_shifted['C51'] = cosphi * wcew_dict['C51'] - sinphi * wcew_dict['C55'] 
                    wc5_dict_shifted['C53'] = cosphi * wcew_dict['C53'] - sinphi * wcew_dict['C57'] 
                    wc5_dict_shifted['C55'] = cosphi * wcew_dict['C55'] + sinphi * wcew_dict['C51'] 
                    wc5_dict_shifted['C57'] = cosphi * wcew_dict['C57'] + sinphi * wcew_dict['C53'] 
            else:
                cosphi = np.sqrt((wcew_dict['C53'] + self.Ychi/4 * wcew_dict['C54'] - 2*mchi*self.Lambda/vev**2)**2/\
                                ((wcew_dict['C53'] + self.Ychi/4 * wcew_dict['C54'] - 2*mchi*self.Lambda/vev**2)**2\
                                +(wcew_dict['C57'] + self.Ychi/4 * wcew_dict['C58'])**2))
                sinphi = np.sqrt((wcew_dict['C57'] + self.Ychi/4 * wcew_dict['C58'])**2/\
                                ((wcew_dict['C53'] + self.Ychi/4 * wcew_dict['C54'] - 2*mchi*self.Lambda/vev**2)**2\
                                +(wcew_dict['C57'] + self.Ychi/4 * wcew_dict['C58'])**2))
                pre_mchi_phys = mchi*cosphi + vev**2/2/self.Lambda * ((wcew_dict['C57'] + self.Ychi/4 * wcew_dict['C58'])*sinphi\
                                                              - (wcew_dict['C53'] + self.Ychi/4 * wcew_dict['C54'])*cosphi)
                if pre_mchi_phys > 0:
                    self.mchi_phys = pre_mchi_phys

                    wc5_dict_shifted = {}

                    wc5_dict_shifted['C51'] = cosphi * wcew_dict['C51'] + sinphi * wcew_dict['C55'] 
                    wc5_dict_shifted['C52'] = cosphi * wcew_dict['C52'] + sinphi * wcew_dict['C56'] 
                    wc5_dict_shifted['C53'] = cosphi * wcew_dict['C53'] + sinphi * wcew_dict['C57'] 
                    wc5_dict_shifted['C54'] = cosphi * wcew_dict['C54'] + sinphi * wcew_dict['C58'] 
                    wc5_dict_shifted['C55'] = cosphi * wcew_dict['C55'] - sinphi * wcew_dict['C51'] 
                    wc5_dict_shifted['C56'] = cosphi * wcew_dict['C56'] - sinphi * wcew_dict['C52'] 
                    wc5_dict_shifted['C57'] = cosphi * wcew_dict['C57'] - sinphi * wcew_dict['C53'] 
                    wc5_dict_shifted['C58'] = cosphi * wcew_dict['C58'] - sinphi * wcew_dict['C54'] 
                else:
                    self.mchi_phys = - pre_mchi_phys

                    wc5_dict_shifted = {}

                    wc5_dict_shifted['C51'] = cosphi * wcew_dict['C51'] - sinphi * wcew_dict['C55'] 
                    wc5_dict_shifted['C52'] = cosphi * wcew_dict['C52'] - sinphi * wcew_dict['C56'] 
                    wc5_dict_shifted['C53'] = cosphi * wcew_dict['C53'] - sinphi * wcew_dict['C57'] 
                    wc5_dict_shifted['C54'] = cosphi * wcew_dict['C54'] - sinphi * wcew_dict['C58'] 
                    wc5_dict_shifted['C55'] = cosphi * wcew_dict['C55'] + sinphi * wcew_dict['C51'] 
                    wc5_dict_shifted['C56'] = cosphi * wcew_dict['C56'] + sinphi * wcew_dict['C52'] 
                    wc5_dict_shifted['C57'] = cosphi * wcew_dict['C57'] + sinphi * wcew_dict['C53'] 
                    wc5_dict_shifted['C58'] = cosphi * wcew_dict['C58'] + sinphi * wcew_dict['C54'] 

        # The redefinitions of the dim.-5 Wilson coefficients resulting from the mass shift:

        coeff_dict_shifted = wcew_dict
        coeff_dict_shifted.update(wc5_dict_shifted)

        # The Higgs penguin function. 
        # The result is valid for all input values and gives (in principle) a real output.
        # Note that currently there is no distinction between e/w and light DM, as the two-loop function for light DM is unknown.
        def higgs_penguin_fermion(Ychi,Jchi):
            return Higgspenguin(Ychi, Jchi).oneloop_ew(self.mchi_phys)
        def higgs_penguin_gluon(Ychi,Jchi):
            return Higgspenguin(Ychi, Jchi).twoloop_ew_fa(self.mchi_phys) + Higgspenguin(Ychi, Jchi).hisano_fbc(self.mchi_phys)


        #-----------------------#
        # The new coefficients: #
        #-----------------------#
        
        # Note that in the RG-DM paper we introduced the hat notation. We will not do that here, but instead put in the appropriate powers of Lambda explicitly. 

        coeff_dict_5f = {}

        if self.Jchi == 0:
            coeff_dict_5f['C51'] = 1/(4*np.pi*alpha)*(cw**2 * coeff_dict_shifted['C51'])/self.Lambda
            coeff_dict_5f['C52'] = 1/(4*np.pi*alpha)*(cw**2 * coeff_dict_shifted['C55'])/self.Lambda

            coeff_dict_5f['C61u'] = (coeff_dict_shifted['C621']/2 + coeff_dict_shifted['C631']/2\
                  - (3-8*sw**2)/6 * coeff_dict_shifted['C616']\
                  + self.Lambda**2/MZ**2 * (np.pi*alpha*self.Ychi)/(6*sw**2*cw**2) * (3-8*sw**2) * DIM4)/self.Lambda**2
            coeff_dict_5f['C61d'] = (coeff_dict_shifted['C621']/2 + coeff_dict_shifted['C641']/2\
                  + (3-4*sw**2)/6 * coeff_dict_shifted['C616']\
                  - self.Lambda**2/MZ**2 * (np.pi*alpha*self.Ychi)/(6*sw**2*cw**2) * (3-4*sw**2) * DIM4)/self.Lambda**2
            coeff_dict_5f['C61s'] = (coeff_dict_shifted['C622']/2 + coeff_dict_shifted['C642']/2\
                  + (3-4*sw**2)/6 * coeff_dict_shifted['C616']\
                  - self.Lambda**2/MZ**2 * (np.pi*alpha*self.Ychi)/(6*sw**2*cw**2) * (3-4*sw**2) * DIM4)/self.Lambda**2
            coeff_dict_5f['C61c'] = (coeff_dict_shifted['C622']/2 + coeff_dict_shifted['C632']/2\
                  - (3-8*sw**2)/6 * coeff_dict_shifted['C616']\
                  + self.Lambda**2/MZ**2 * (np.pi*alpha*self.Ychi)/(6*sw**2*cw**2) * (3-8*sw**2) * DIM4)/self.Lambda**2
            coeff_dict_5f['C61b'] = (coeff_dict_shifted['C623']/2 + coeff_dict_shifted['C643']/2\
                  + (3-4*sw**2)/6 * coeff_dict_shifted['C616']\
                  - self.Lambda**2/MZ**2 * (np.pi*alpha*self.Ychi)/(6*sw**2*cw**2) * (3-4*sw**2) * DIM4)/self.Lambda**2
            coeff_dict_5f['C61e'] = (coeff_dict_shifted['C6101']/2 + coeff_dict_shifted['C6111']/2\
                  + (1-4*sw**2)/2 * coeff_dict_shifted['C616']\
                  - self.Lambda**2/MZ**2 * (np.pi*alpha*self.Ychi)/(2*sw**2*cw**2) * (1-4*sw**2) * DIM4)/self.Lambda**2
            coeff_dict_5f['C61mu'] = (coeff_dict_shifted['C6102']/2 + coeff_dict_shifted['C6112']/2\
                  + (1-4*sw**2)/2 * coeff_dict_shifted['C616']\
                  - self.Lambda**2/MZ**2 * (np.pi*alpha*self.Ychi)/(2*sw**2*cw**2) * (1-4*sw**2) * DIM4)/self.Lambda**2
            coeff_dict_5f['C61tau'] = (coeff_dict_shifted['C6103']/2 + coeff_dict_shifted['C6113']/2\
                  + (1-4*sw**2)/2 * coeff_dict_shifted['C616']\
                  - self.Lambda**2/MZ**2 * (np.pi*alpha*self.Ychi)/(2*sw**2*cw**2) * (1-4*sw**2) * DIM4)/self.Lambda**2

            coeff_dict_5f['C62u'] = (coeff_dict_shifted['C661']/2 + coeff_dict_shifted['C671']/2\
                   - (3-8*sw**2)/6 * coeff_dict_shifted['C618'])/self.Lambda**2
            coeff_dict_5f['C62d'] = (coeff_dict_shifted['C661']/2 + coeff_dict_shifted['C681']/2\
                   + (3-4*sw**2)/6 * coeff_dict_shifted['C618'])/self.Lambda**2
            coeff_dict_5f['C62s'] = (coeff_dict_shifted['C662']/2 + coeff_dict_shifted['C682']/2\
                   + (3-4*sw**2)/6 * coeff_dict_shifted['C618'])/self.Lambda**2
            coeff_dict_5f['C62c'] = (coeff_dict_shifted['C662']/2 + coeff_dict_shifted['C672']/2\
                   - (3-8*sw**2)/6 * coeff_dict_shifted['C618'])/self.Lambda**2
            coeff_dict_5f['C62b'] = (coeff_dict_shifted['C663']/2 + coeff_dict_shifted['C683']/2\
                   + (3-4*sw**2)/6 * coeff_dict_shifted['C618'])/self.Lambda**2
            coeff_dict_5f['C62e'] = (coeff_dict_shifted['C6131']/2 + coeff_dict_shifted['C6141']/2\
                   + (1-4*sw**2)/2 * coeff_dict_shifted['C618'])/self.Lambda**2
            coeff_dict_5f['C62mu'] = (coeff_dict_shifted['C6132']/2 + coeff_dict_shifted['C6142']/2\
                   + (1-4*sw**2)/2 * coeff_dict_shifted['C618'])/self.Lambda**2
            coeff_dict_5f['C62tau'] = (coeff_dict_shifted['C6133']/2 + coeff_dict_shifted['C6143']/2\
                   + (1-4*sw**2)/2 * coeff_dict_shifted['C618'])/self.Lambda**2

            coeff_dict_5f['C63u'] = (- coeff_dict_shifted['C621']/2 + coeff_dict_shifted['C631']/2\
                   + 1/2 * coeff_dict_shifted['C616']\
                   - self.Lambda**2/MZ**2 * (np.pi*alpha*self.Ychi)/(2*sw**2*cw**2) * DIM4)/self.Lambda**2
            coeff_dict_5f['C63d'] = (- coeff_dict_shifted['C621']/2 + coeff_dict_shifted['C641']/2\
                   - 1/2 * coeff_dict_shifted['C616']\
                   + self.Lambda**2/MZ**2 * (np.pi*alpha*self.Ychi)/(2*sw**2*cw**2) * DIM4)/self.Lambda**2
            coeff_dict_5f['C63s'] = (- coeff_dict_shifted['C622']/2 + coeff_dict_shifted['C642']/2\
                   - 1/2 * coeff_dict_shifted['C616']\
                   + self.Lambda**2/MZ**2 * (np.pi*alpha*self.Ychi)/(2*sw**2*cw**2) * DIM4)/self.Lambda**2
            coeff_dict_5f['C63c'] = (- coeff_dict_shifted['C622']/2 + coeff_dict_shifted['C632']/2\
                   + 1/2 * coeff_dict_shifted['C616']\
                   - self.Lambda**2/MZ**2 * (np.pi*alpha*self.Ychi)/(2*sw**2*cw**2) * DIM4)/self.Lambda**2
            coeff_dict_5f['C63b'] = (- coeff_dict_shifted['C623']/2 + coeff_dict_shifted['C643']/2\
                   - 1/2 * coeff_dict_shifted['C616']\
                   + self.Lambda**2/MZ**2 * (np.pi*alpha*self.Ychi)/(2*sw**2*cw**2) * DIM4)/self.Lambda**2
            coeff_dict_5f['C63e'] = (- coeff_dict_shifted['C6101']/2 + coeff_dict_shifted['C6111']/2\
                   - 1/2 * coeff_dict_shifted['C616']\
                   + self.Lambda**2/MZ**2 * (np.pi*alpha*self.Ychi)/(2*sw**2*cw**2) * DIM4)/self.Lambda**2
            coeff_dict_5f['C63mu'] = (- coeff_dict_shifted['C6102']/2 + coeff_dict_shifted['C6112']/2\
                   - 1/2 * coeff_dict_shifted['C616']\
                   + self.Lambda**2/MZ**2 * (np.pi*alpha*self.Ychi)/(2*sw**2*cw**2) * DIM4)/self.Lambda**2
            coeff_dict_5f['C63tau'] = (- coeff_dict_shifted['C6103']/2 + coeff_dict_shifted['C6113']/2\
                   - 1/2 * coeff_dict_shifted['C616']\
                   + self.Lambda**2/MZ**2 * (np.pi*alpha*self.Ychi)/(2*sw**2*cw**2) * DIM4)/self.Lambda**2

            coeff_dict_5f['C64u'] = (- coeff_dict_shifted['C661']/2 + coeff_dict_shifted['C671']/2\
                    + 1/2 * coeff_dict_shifted['C618'])/self.Lambda**2
            coeff_dict_5f['C64d'] = (- coeff_dict_shifted['C661']/2 + coeff_dict_shifted['C681']/2\
                    - 1/2 * coeff_dict_shifted['C618'])/self.Lambda**2
            coeff_dict_5f['C64s'] = (- coeff_dict_shifted['C662']/2 + coeff_dict_shifted['C682']/2\
                    - 1/2 * coeff_dict_shifted['C618'])/self.Lambda**2
            coeff_dict_5f['C64c'] = (- coeff_dict_shifted['C662']/2 + coeff_dict_shifted['C672']/2\
                    + 1/2 * coeff_dict_shifted['C618'])/self.Lambda**2
            coeff_dict_5f['C64b'] = (- coeff_dict_shifted['C663']/2 + coeff_dict_shifted['C683']/2\
                    - 1/2 * coeff_dict_shifted['C618'])/self.Lambda**2
            coeff_dict_5f['C64e'] = (- coeff_dict_shifted['C6131']/2 + coeff_dict_shifted['C6141']/2\
                    - 1/2 * coeff_dict_shifted['C618'])/self.Lambda**2
            coeff_dict_5f['C64mu'] = (- coeff_dict_shifted['C6132']/2 + coeff_dict_shifted['C6142']/2\
                    - 1/2 * coeff_dict_shifted['C618'])/self.Lambda**2
            coeff_dict_5f['C64tau'] = (- coeff_dict_shifted['C6133']/2 + coeff_dict_shifted['C6143']/2\
                    - 1/2 * coeff_dict_shifted['C618'])/self.Lambda**2

            coeff_dict_5f['C71'] = (1/Mh**2 * (coeff_dict_shifted['C53']))/self.Lambda\
                                   + higgs_penguin_gluon(self.Ychi,self.Jchi) * DIM4
            coeff_dict_5f['C72'] = (1/Mh**2 * (coeff_dict_shifted['C57']))/self.Lambda

            coeff_dict_5f['C75u'] = - 1/Mh**2 * (coeff_dict_shifted['C53'])/self.Lambda\
                                    + higgs_penguin_fermion(self.Ychi,self.Jchi) * DIM4
            coeff_dict_5f['C75d'] = - 1/Mh**2 * (coeff_dict_shifted['C53'])/self.Lambda\
                                    + higgs_penguin_fermion(self.Ychi,self.Jchi) * DIM4
            coeff_dict_5f['C75s'] = - 1/Mh**2 * (coeff_dict_shifted['C53'])/self.Lambda\
                                    + higgs_penguin_fermion(self.Ychi,self.Jchi) * DIM4
            coeff_dict_5f['C75c'] = - 1/Mh**2 * (coeff_dict_shifted['C53'])/self.Lambda\
                                    + higgs_penguin_fermion(self.Ychi,self.Jchi) * DIM4
            coeff_dict_5f['C75b'] = - 1/Mh**2 * (coeff_dict_shifted['C53'])/self.Lambda\
                                    + higgs_penguin_fermion(self.Ychi,self.Jchi) * DIM4
            coeff_dict_5f['C75e'] = - 1/Mh**2 * (coeff_dict_shifted['C53'])/self.Lambda\
                                    + higgs_penguin_fermion(self.Ychi,self.Jchi) * DIM4
            coeff_dict_5f['C75mu'] = - 1/Mh**2 * (coeff_dict_shifted['C53'])/self.Lambda\
                                    + higgs_penguin_fermion(self.Ychi,self.Jchi) * DIM4
            coeff_dict_5f['C61tau'] = - 1/Mh**2 * (coeff_dict_shifted['C53'])/self.Lambda\
                                    + higgs_penguin_fermion(self.Ychi,self.Jchi) * DIM4

            coeff_dict_5f['C76u'] = - 1/Mh**2 * (coeff_dict_shifted['C57'])/self.Lambda
            coeff_dict_5f['C76d'] = - 1/Mh**2 * (coeff_dict_shifted['C57'])/self.Lambda
            coeff_dict_5f['C76s'] = - 1/Mh**2 * (coeff_dict_shifted['C57'])/self.Lambda
            coeff_dict_5f['C76c'] = - 1/Mh**2 * (coeff_dict_shifted['C57'])/self.Lambda
            coeff_dict_5f['C76b'] = - 1/Mh**2 * (coeff_dict_shifted['C57'])/self.Lambda
            coeff_dict_5f['C76e'] = - 1/Mh**2 * (coeff_dict_shifted['C57'])/self.Lambda
            coeff_dict_5f['C76mu'] = - 1/Mh**2 * (coeff_dict_shifted['C57'])/self.Lambda
            coeff_dict_5f['C76tau'] = - 1/Mh**2 * (coeff_dict_shifted['C57'])/self.Lambda
        else:
            coeff_dict_5f['C51'] = 1/(4*np.pi*alpha)*(cw**2 * coeff_dict_shifted['C51'] + sw**2 * self.Ychi/2 * coeff_dict_shifted['C52'])/self.Lambda
            coeff_dict_5f['C52'] = 1/(4*np.pi*alpha)*(cw**2 * coeff_dict_shifted['C55'] + sw**2 * self.Ychi/2 * coeff_dict_shifted['C56'])/self.Lambda

            coeff_dict_5f['C61u'] = (- self.Ychi/8 * coeff_dict_shifted['C611'] + coeff_dict_shifted['C621']/2 + coeff_dict_shifted['C631']/2\
                  - self.Ychi * (3-8*sw**2)/24 * coeff_dict_shifted['C615']\
                  - (3-8*sw**2)/6 * coeff_dict_shifted['C616']\
                  + self.Lambda**2/MZ**2 * (np.pi*alpha*self.Ychi)/(6*sw**2*cw**2) * (3-8*sw**2) * DIM4)/self.Lambda**2
            coeff_dict_5f['C61d'] = (self.Ychi/8*coeff_dict_shifted['C611'] + coeff_dict_shifted['C621']/2 + coeff_dict_shifted['C641']/2\
                  + self.Ychi * (3-4*sw**2)/24 * coeff_dict_shifted['C615']\
                  + (3-4*sw**2)/6 * coeff_dict_shifted['C616']\
                  - self.Lambda**2/MZ**2 * (np.pi*alpha*self.Ychi)/(6*sw**2*cw**2) * (3-4*sw**2) * DIM4)/self.Lambda**2
            coeff_dict_5f['C61s'] = (self.Ychi/8*coeff_dict_shifted['C612'] + coeff_dict_shifted['C622']/2 + coeff_dict_shifted['C642']/2\
                  + self.Ychi * (3-4*sw**2)/24 * coeff_dict_shifted['C615']\
                  + (3-4*sw**2)/6 * coeff_dict_shifted['C616']\
                  - self.Lambda**2/MZ**2 * (np.pi*alpha*self.Ychi)/(6*sw**2*cw**2) * (3-4*sw**2) * DIM4)/self.Lambda**2
            coeff_dict_5f['C61c'] = (- self.Ychi/8*coeff_dict_shifted['C612'] + coeff_dict_shifted['C622']/2 + coeff_dict_shifted['C632']/2\
                  - self.Ychi * (3-8*sw**2)/24 * coeff_dict_shifted['C615']\
                  - (3-8*sw**2)/6 * coeff_dict_shifted['C616']\
                  + self.Lambda**2/MZ**2 * (np.pi*alpha*self.Ychi)/(6*sw**2*cw**2) * (3-8*sw**2) * DIM4)/self.Lambda**2
            coeff_dict_5f['C61b'] = (self.Ychi/8*coeff_dict_shifted['C613'] + coeff_dict_shifted['C623']/2 + coeff_dict_shifted['C643']/2\
                  + self.Ychi * (3-4*sw**2)/24 * coeff_dict_shifted['C615']\
                  + (3-4*sw**2)/6 * coeff_dict_shifted['C616']\
                  - self.Lambda**2/MZ**2 * (np.pi*alpha*self.Ychi)/(6*sw**2*cw**2) * (3-4*sw**2) * DIM4)/self.Lambda**2
            coeff_dict_5f['C61e'] = (self.Ychi/8*coeff_dict_shifted['C691'] + coeff_dict_shifted['C6101']/2 + coeff_dict_shifted['C6111']/2\
                  + self.Ychi * (1-4*sw**2)/8 * coeff_dict_shifted['C615']\
                  + (1-4*sw**2)/2 * coeff_dict_shifted['C616']\
                  - self.Lambda**2/MZ**2 * (np.pi*alpha*self.Ychi)/(2*sw**2*cw**2) * (1-4*sw**2) * DIM4)/self.Lambda**2
            coeff_dict_5f['C61mu'] = (self.Ychi/8*coeff_dict_shifted['C692'] + coeff_dict_shifted['C6102']/2 + coeff_dict_shifted['C6112']/2\
                  + self.Ychi * (1-4*sw**2)/8 * coeff_dict_shifted['C615']\
                  + (1-4*sw**2)/2 * coeff_dict_shifted['C616']\
                  - self.Lambda**2/MZ**2 * (np.pi*alpha*self.Ychi)/(2*sw**2*cw**2) * (1-4*sw**2) * DIM4)/self.Lambda**2
            coeff_dict_5f['C61tau'] = (self.Ychi/8*coeff_dict_shifted['C693'] + coeff_dict_shifted['C6103']/2 + coeff_dict_shifted['C6113']/2\
                  + self.Ychi * (1-4*sw**2)/8 * coeff_dict_shifted['C615']\
                  + (1-4*sw**2)/2 * coeff_dict_shifted['C616']\
                  - self.Lambda**2/MZ**2 * (np.pi*alpha*self.Ychi)/(2*sw**2*cw**2) * (1-4*sw**2) * DIM4)/self.Lambda**2

            coeff_dict_5f['C62u'] = (- self.Ychi/8*coeff_dict_shifted['C651'] + coeff_dict_shifted['C661']/2 + coeff_dict_shifted['C671']/2\
                   - self.Ychi * (3-8*sw**2)/24 * coeff_dict_shifted['C617']\
                   - (3-8*sw**2)/6 * coeff_dict_shifted['C618'])/self.Lambda**2
            coeff_dict_5f['C62d'] = (self.Ychi/8*coeff_dict_shifted['C651'] + coeff_dict_shifted['C661']/2 + coeff_dict_shifted['C681']/2\
                   + self.Ychi * (3-4*sw**2)/24 * coeff_dict_shifted['C617']\
                   + (3-4*sw**2)/6 * coeff_dict_shifted['C618'])/self.Lambda**2
            coeff_dict_5f['C62s'] = (self.Ychi/8*coeff_dict_shifted['C652'] + coeff_dict_shifted['C662']/2 + coeff_dict_shifted['C682']/2\
                   + self.Ychi * (3-4*sw**2)/24 * coeff_dict_shifted['C617']\
                   + (3-4*sw**2)/6 * coeff_dict_shifted['C618'])/self.Lambda**2
            coeff_dict_5f['C62c'] = (- self.Ychi/8*coeff_dict_shifted['C652'] + coeff_dict_shifted['C662']/2 + coeff_dict_shifted['C672']/2\
                   - self.Ychi * (3-8*sw**2)/24 * coeff_dict_shifted['C617']\
                   - (3-8*sw**2)/6 * coeff_dict_shifted['C618'])/self.Lambda**2
            coeff_dict_5f['C62b'] = (self.Ychi/8*coeff_dict_shifted['C653'] + coeff_dict_shifted['C663']/2 + coeff_dict_shifted['C683']/2\
                   + self.Ychi * (3-4*sw**2)/24 * coeff_dict_shifted['C617']\
                   + (3-4*sw**2)/6 * coeff_dict_shifted['C618'])/self.Lambda**2
            coeff_dict_5f['C62e'] = (self.Ychi/8*coeff_dict_shifted['C6121'] + coeff_dict_shifted['C6131']/2 + coeff_dict_shifted['C6141']/2\
                   + self.Ychi * (1-4*sw**2)/8 * coeff_dict_shifted['C617']\
                   + (1-4*sw**2)/2 * coeff_dict_shifted['C618'])/self.Lambda**2
            coeff_dict_5f['C62mu'] = (self.Ychi/8*coeff_dict_shifted['C6122'] + coeff_dict_shifted['C6132']/2 + coeff_dict_shifted['C6142']/2\
                   + self.Ychi * (1-4*sw**2)/8 * coeff_dict_shifted['C617']\
                   + (1-4*sw**2)/2 * coeff_dict_shifted['C618'])/self.Lambda**2
            coeff_dict_5f['C62tau'] = (self.Ychi/8*coeff_dict_shifted['C6123'] + coeff_dict_shifted['C6133']/2 + coeff_dict_shifted['C6143']/2\
                   + self.Ychi * (1-4*sw**2)/8 * coeff_dict_shifted['C617']\
                   + (1-4*sw**2)/2 * coeff_dict_shifted['C618'])/self.Lambda**2

            coeff_dict_5f['C63u'] = (self.Ychi/8*coeff_dict_shifted['C611'] - coeff_dict_shifted['C621']/2 + coeff_dict_shifted['C631']/2\
                   + self.Ychi/8 * coeff_dict_shifted['C615']\
                   + 1/2 * coeff_dict_shifted['C616']\
                   - self.Lambda**2/MZ**2 * (np.pi*alpha*self.Ychi)/(2*sw**2*cw**2) * DIM4)/self.Lambda**2
            coeff_dict_5f['C63d'] = (- self.Ychi/8*coeff_dict_shifted['C611'] - coeff_dict_shifted['C621']/2 + coeff_dict_shifted['C641']/2\
                   - self.Ychi/8 * coeff_dict_shifted['C615']\
                   - 1/2 * coeff_dict_shifted['C616']\
                   + self.Lambda**2/MZ**2 * (np.pi*alpha*self.Ychi)/(2*sw**2*cw**2) * DIM4)/self.Lambda**2
            coeff_dict_5f['C63s'] = (- self.Ychi/8*coeff_dict_shifted['C612'] - coeff_dict_shifted['C622']/2 + coeff_dict_shifted['C642']/2\
                   - self.Ychi/8 * coeff_dict_shifted['C615']\
                   - 1/2 * coeff_dict_shifted['C616']\
                   + self.Lambda**2/MZ**2 * (np.pi*alpha*self.Ychi)/(2*sw**2*cw**2) * DIM4)/self.Lambda**2
            coeff_dict_5f['C63c'] = (self.Ychi/8*coeff_dict_shifted['C612'] - coeff_dict_shifted['C622']/2 + coeff_dict_shifted['C632']/2\
                   + self.Ychi/8 * coeff_dict_shifted['C615']\
                   + 1/2 * coeff_dict_shifted['C616']\
                   - self.Lambda**2/MZ**2 * (np.pi*alpha*self.Ychi)/(2*sw**2*cw**2) * DIM4)/self.Lambda**2
            coeff_dict_5f['C63b'] = (- self.Ychi/8*coeff_dict_shifted['C613'] - coeff_dict_shifted['C623']/2 + coeff_dict_shifted['C643']/2\
                   - self.Ychi/8 * coeff_dict_shifted['C615']\
                   - 1/2 * coeff_dict_shifted['C616']\
                   + self.Lambda**2/MZ**2 * (np.pi*alpha*self.Ychi)/(2*sw**2*cw**2) * DIM4)/self.Lambda**2
            coeff_dict_5f['C63e'] = (- self.Ychi/8*coeff_dict_shifted['C691'] - coeff_dict_shifted['C6101']/2 + coeff_dict_shifted['C6111']/2\
                   - self.Ychi/8 * coeff_dict_shifted['C615']\
                   - 1/2 * coeff_dict_shifted['C616']\
                   + self.Lambda**2/MZ**2 * (np.pi*alpha*self.Ychi)/(2*sw**2*cw**2) * DIM4)/self.Lambda**2
            coeff_dict_5f['C63mu'] = (- self.Ychi/8*coeff_dict_shifted['C692'] - coeff_dict_shifted['C6102']/2 + coeff_dict_shifted['C6112']/2\
                   - self.Ychi/8 * coeff_dict_shifted['C615']\
                   - 1/2 * coeff_dict_shifted['C616']\
                   + self.Lambda**2/MZ**2 * (np.pi*alpha*self.Ychi)/(2*sw**2*cw**2) * DIM4)/self.Lambda**2
            coeff_dict_5f['C63tau'] = (- self.Ychi/8*coeff_dict_shifted['C693'] - coeff_dict_shifted['C6103']/2 + coeff_dict_shifted['C6113']/2\
                   - self.Ychi/8 * coeff_dict_shifted['C615']\
                   - 1/2 * coeff_dict_shifted['C616']\
                   + self.Lambda**2/MZ**2 * (np.pi*alpha*self.Ychi)/(2*sw**2*cw**2) * DIM4)/self.Lambda**2

            coeff_dict_5f['C64u'] = (self.Ychi/8*coeff_dict_shifted['C651'] - coeff_dict_shifted['C661']/2 + coeff_dict_shifted['C671']/2\
                    + self.Ychi/8 * coeff_dict_shifted['C617']\
                    + 1/2 * coeff_dict_shifted['C618'])/self.Lambda**2
            coeff_dict_5f['C64d'] = (- self.Ychi/8*coeff_dict_shifted['C651'] - coeff_dict_shifted['C661']/2 + coeff_dict_shifted['C681']/2\
                    - self.Ychi/8 * coeff_dict_shifted['C617']\
                    - 1/2 * coeff_dict_shifted['C618'])/self.Lambda**2
            coeff_dict_5f['C64s'] = (- self.Ychi/8*coeff_dict_shifted['C652'] - coeff_dict_shifted['C662']/2 + coeff_dict_shifted['C682']/2\
                    - self.Ychi/8 * coeff_dict_shifted['C617']\
                    - 1/2 * coeff_dict_shifted['C618'])/self.Lambda**2
            coeff_dict_5f['C64c'] = (self.Ychi/8*coeff_dict_shifted['C652'] - coeff_dict_shifted['C662']/2 + coeff_dict_shifted['C672']/2\
                    + self.Ychi/8 * coeff_dict_shifted['C617']\
                    + 1/2 * coeff_dict_shifted['C618'])/self.Lambda**2
            coeff_dict_5f['C64b'] = (- self.Ychi/8*coeff_dict_shifted['C653'] - coeff_dict_shifted['C663']/2 + coeff_dict_shifted['C683']/2\
                    - self.Ychi/8 * coeff_dict_shifted['C617']\
                    - 1/2 * coeff_dict_shifted['C618'])/self.Lambda**2
            coeff_dict_5f['C64e'] = (- self.Ychi/8*coeff_dict_shifted['C6121'] - coeff_dict_shifted['C6131']/2 + coeff_dict_shifted['C6141']/2\
                    - self.Ychi/8 * coeff_dict_shifted['C617']\
                    - 1/2 * coeff_dict_shifted['C618'])/self.Lambda**2
            coeff_dict_5f['C64mu'] = (- self.Ychi/8*coeff_dict_shifted['C6122'] - coeff_dict_shifted['C6132']/2 + coeff_dict_shifted['C6142']/2\
                    - self.Ychi/8 * coeff_dict_shifted['C617']\
                    - 1/2 * coeff_dict_shifted['C618'])/self.Lambda**2
            coeff_dict_5f['C64tau'] = (- self.Ychi/8*coeff_dict_shifted['C6123'] - coeff_dict_shifted['C6133']/2 + coeff_dict_shifted['C6143']/2\
                    - self.Ychi/8 * coeff_dict_shifted['C617']\
                    - 1/2 * coeff_dict_shifted['C618'])/self.Lambda**2

            coeff_dict_5f['C71'] = (1/Mh**2 * (coeff_dict_shifted['C53'] + self.Ychi/4 * coeff_dict_shifted['C54']))/self.Lambda\
                                   + higgs_penguin_gluon(self.Ychi,self.Jchi) * DIM4
            coeff_dict_5f['C72'] = (1/Mh**2 * (coeff_dict_shifted['C57'] + self.Ychi/4 * coeff_dict_shifted['C58']))/self.Lambda

            coeff_dict_5f['C75u'] = - 1/Mh**2 * (coeff_dict_shifted['C53'] + self.Ychi/4 * coeff_dict_shifted['C54'])/self.Lambda\
                                    + higgs_penguin_fermion(self.Ychi,self.Jchi) * DIM4
            coeff_dict_5f['C75d'] = - 1/Mh**2 * (coeff_dict_shifted['C53'] + self.Ychi/4 * coeff_dict_shifted['C54'])/self.Lambda\
                                    + higgs_penguin_fermion(self.Ychi,self.Jchi) * DIM4
            coeff_dict_5f['C75s'] = - 1/Mh**2 * (coeff_dict_shifted['C53'] + self.Ychi/4 * coeff_dict_shifted['C54'])/self.Lambda\
                                    + higgs_penguin_fermion(self.Ychi,self.Jchi) * DIM4
            coeff_dict_5f['C75c'] = - 1/Mh**2 * (coeff_dict_shifted['C53'] + self.Ychi/4 * coeff_dict_shifted['C54'])/self.Lambda\
                                    + higgs_penguin_fermion(self.Ychi,self.Jchi) * DIM4
            coeff_dict_5f['C75b'] = - 1/Mh**2 * (coeff_dict_shifted['C53'] + self.Ychi/4 * coeff_dict_shifted['C54'])/self.Lambda\
                                    + higgs_penguin_fermion(self.Ychi,self.Jchi) * DIM4
            coeff_dict_5f['C75e'] = - 1/Mh**2 * (coeff_dict_shifted['C53'] + self.Ychi/4 * coeff_dict_shifted['C54'])/self.Lambda\
                                    + higgs_penguin_fermion(self.Ychi,self.Jchi) * DIM4
            coeff_dict_5f['C75mu'] = - 1/Mh**2 * (coeff_dict_shifted['C53'] + self.Ychi/4 * coeff_dict_shifted['C54'])/self.Lambda\
                                    + higgs_penguin_fermion(self.Ychi,self.Jchi) * DIM4
            coeff_dict_5f['C61tau'] = - 1/Mh**2 * (coeff_dict_shifted['C53'] + self.Ychi/4 * coeff_dict_shifted['C54'])/self.Lambda\
                                    + higgs_penguin_fermion(self.Ychi,self.Jchi) * DIM4

            coeff_dict_5f['C76u'] = - 1/Mh**2 * (coeff_dict_shifted['C57'] + self.Ychi/4 * coeff_dict_shifted['C58'])/self.Lambda
            coeff_dict_5f['C76d'] = - 1/Mh**2 * (coeff_dict_shifted['C57'] + self.Ychi/4 * coeff_dict_shifted['C58'])/self.Lambda
            coeff_dict_5f['C76s'] = - 1/Mh**2 * (coeff_dict_shifted['C57'] + self.Ychi/4 * coeff_dict_shifted['C58'])/self.Lambda
            coeff_dict_5f['C76c'] = - 1/Mh**2 * (coeff_dict_shifted['C57'] + self.Ychi/4 * coeff_dict_shifted['C58'])/self.Lambda
            coeff_dict_5f['C76b'] = - 1/Mh**2 * (coeff_dict_shifted['C57'] + self.Ychi/4 * coeff_dict_shifted['C58'])/self.Lambda
            coeff_dict_5f['C76e'] = - 1/Mh**2 * (coeff_dict_shifted['C57'] + self.Ychi/4 * coeff_dict_shifted['C58'])/self.Lambda
            coeff_dict_5f['C76mu'] = - 1/Mh**2 * (coeff_dict_shifted['C57'] + self.Ychi/4 * coeff_dict_shifted['C58'])/self.Lambda
            coeff_dict_5f['C76tau'] = - 1/Mh**2 * (coeff_dict_shifted['C57'] + self.Ychi/4 * coeff_dict_shifted['C58'])/self.Lambda

        coeff_dict_5f['C73'] = 0
        coeff_dict_5f['C74'] = 0

        coeff_dict_5f['C78u'] = 0
        coeff_dict_5f['C78d'] = 0
        coeff_dict_5f['C78s'] = 0
        coeff_dict_5f['C78c'] = 0
        coeff_dict_5f['C78b'] = 0
        coeff_dict_5f['C78e'] = 0
        coeff_dict_5f['C78mu'] = 0
        coeff_dict_5f['C78tau'] = 0

        coeff_dict_5f['C79u'] = 0
        coeff_dict_5f['C79d'] = 0
        coeff_dict_5f['C79s'] = 0
        coeff_dict_5f['C79c'] = 0
        coeff_dict_5f['C79b'] = 0
        coeff_dict_5f['C79e'] = 0
        coeff_dict_5f['C79mu'] = 0
        coeff_dict_5f['C79tau'] = 0

        coeff_dict_5f['C710u'] = 0
        coeff_dict_5f['C710d'] = 0
        coeff_dict_5f['C710s'] = 0
        coeff_dict_5f['C710c'] = 0
        coeff_dict_5f['C710b'] = 0
        coeff_dict_5f['C710e'] = 0
        coeff_dict_5f['C710mu'] = 0
        coeff_dict_5f['C710tau'] = 0

        return coeff_dict_5f


    def _my_cNR(self, mchi, RGE=None, dict=None, NLO=None, mchi_threshold=None, RUN_EW=None, DIM4=None):
        """ Calculate the NR coefficients from four-flavor theory with meson contributions split off (mainly for internal use) """
        return WC_5f(self.match(mchi, mchi_threshold, RUN_EW, True, DIM4), self.DM_type)._my_cNR(self.mchi_phys, RGE, dict, NLO)

    def cNR(self, mchi, qvec, RGE=None, dict=None, NLO=None, mchi_threshold=None, RUN_EW=None, DIM4=None):
        """ Calculate the NR coefficients from four-flavor theory """
        return WC_5f(self.match(mchi, mchi_threshold, RUN_EW, True, DIM4), self.DM_type).cNR(mchi, qvec, RGE, dict, NLO)

    def write_mma(self, mchi, qvector, RGE=None, NLO=None, mchi_threshold=None, RUN_EW=None, DIM4=None, path=None, filename=None):
        """ Write a text file with the NR coefficients that can be read into DMFormFactor 

        The order is {cNR1p, cNR2p, ... , cNR1n, cNR1n, ... }

        Mandatory arguments are the DM mass mchi (in GeV) and the momentum transfer qvector (in GeV) 

        <path> should be a string with the path (including the trailing "/") where the file should be saved
        (default is '.')

        <filename> is the filename (default 'cNR.m')
        """
        WC_5f(self.match(mchi, mchi_threshold, RUN_EW, True, DIM4), self.DM_type).write_mma(mchi, qvector, RGE, NLO, path, filename)



<|MERGE_RESOLUTION|>--- conflicted
+++ resolved
@@ -8,11 +8,8 @@
 from directdm.run import adm
 from directdm.run import rge
 from directdm.num.num_input import Num_input
-<<<<<<< HEAD
 from directdm.match.higgs_penguin import Higgspenguin
-=======
 from directdm.num.single_nucleon_form_factors import *
->>>>>>> a0641524
 
 #----------------------------------------------#
 # convert dictionaries to lists and vice versa #
