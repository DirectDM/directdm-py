#!/usr/bin/env python3

import numpy as np
<<<<<<< HEAD
import re
#from sympy.parsing.sympy_parser import parse_expr
#from sympy import N
from pkg_resources import resource_filename
=======
from ..num.num_input import Num_input
from .rge import QCD_beta
from .rge import QCD_gamma

>>>>>>> efc7d305

#-----------------------------#
# The QED anomalous dimension #
#-----------------------------#


def ADM_QED(nf):
    """ Return the QED anomalous dimension in the DM-SM sector for nf flavor EFT """
    Qu = 2/3
    Qd = -1/3
    Qe = -1
    nc = 3
    gamma_QED = np.array([[8/3*Qu*Qu*nc, 8/3*Qu*Qd*nc, 8/3*Qu*Qd*nc, 8/3*Qu*Qu*nc, 8/3*Qu*Qd*nc, 8/3*Qu*Qe*nc, 8/3*Qu*Qe*nc, 8/3*Qu*Qe*nc],
                          [8/3*Qd*Qu*nc, 8/3*Qd*Qd*nc, 8/3*Qd*Qd*nc, 8/3*Qd*Qu*nc, 8/3*Qd*Qd*nc, 8/3*Qd*Qe*nc, 8/3*Qd*Qe*nc, 8/3*Qd*Qe*nc],
                          [8/3*Qd*Qu*nc, 8/3*Qd*Qd*nc, 8/3*Qd*Qd*nc, 8/3*Qd*Qu*nc, 8/3*Qd*Qd*nc, 8/3*Qd*Qe*nc, 8/3*Qd*Qe*nc, 8/3*Qd*Qe*nc],
                          [8/3*Qu*Qu*nc, 8/3*Qu*Qd*nc, 8/3*Qu*Qd*nc, 8/3*Qu*Qu*nc, 8/3*Qu*Qd*nc, 8/3*Qu*Qe*nc, 8/3*Qu*Qe*nc, 8/3*Qu*Qe*nc],
                          [8/3*Qd*Qu*nc, 8/3*Qd*Qd*nc, 8/3*Qd*Qd*nc, 8/3*Qd*Qu*nc, 8/3*Qd*Qd*nc, 8/3*Qd*Qe*nc, 8/3*Qd*Qe*nc, 8/3*Qd*Qe*nc],
                          [8/3*Qe*Qu,    8/3*Qe*Qd,    8/3*Qe*Qd,    8/3*Qe*Qu,    8/3*Qe*Qd,    8/3*Qe*Qe,    8/3*Qe*Qe,    8/3*Qe*Qe],
                          [8/3*Qe*Qu,    8/3*Qe*Qd,    8/3*Qe*Qd,    8/3*Qe*Qu,    8/3*Qe*Qd,    8/3*Qe*Qe,    8/3*Qe*Qe,    8/3*Qe*Qe],
                          [8/3*Qe*Qu,    8/3*Qe*Qd,    8/3*Qe*Qd,    8/3*Qe*Qu,    8/3*Qe*Qd,    8/3*Qe*Qe,    8/3*Qe*Qe,    8/3*Qe*Qe]])
    gamma_QED_1 = np.zeros((2,154))
    gamma_QED_2 = np.hstack((np.zeros((8,2)),gamma_QED,np.zeros((8,144))))
    gamma_QED_3 = np.hstack((np.zeros((8,10)),gamma_QED,np.zeros((8,136))))
    gamma_QED_4 = np.zeros((136,154))
    gamma_QED = np.vstack((gamma_QED_1, gamma_QED_2, gamma_QED_3, gamma_QED_4))

    if nf == 5:
        return gamma_QED
    elif nf == 4:
        return np.delete(np.delete(gamma_QED, [6, 14, 22, 30, 42, 50, 58, 66, 74, 82, 94, 102, 110, 118, 126, 134, 142, 150], 0)\
                                            , [6, 14, 22, 30, 42, 50, 58, 66, 74, 82, 94, 102, 110, 118, 126, 134, 142, 150], 1)
    elif nf == 3:
        return np.delete(np.delete(gamma_QED, [5,6, 13,14, 21,22, 29,30, 41,42, 49,50, 57,58, 65,66, 73,74, 81,82,\
                                               93,94, 101,102, 109,110, 117,118, 125,126, 133,134, 141,142, 149,150], 0)\
                                            , [5,6, 13,14, 21,22, 29,30, 41,42, 49,50, 57,58, 65,66, 73,74, 81,82,\
                                               93,94, 101,102, 109,110, 117,118, 125,126, 133,134, 141,142, 149,150], 1)
    else:
        raise Exception("nf has to be 3, 4 or 5")


def ADM_QED2(nf):
    """ Return the QED anomalous dimension in the DM-SM sector for nf flavor EFT at alpha^2 """

    # Mixing of Q_{11}^(7) into Q_{5,f}^(7) and Q_{12}^(7) into Q_{6,f}^(7), adapted from Hill et al. [1409.8290]. 
    gamma_gf = -8
    gamma_QED2_gf = np.array([5*[gamma_gf]])
    gamma_QED2_1 = np.zeros((86,154))
    gamma_QED2_2 = np.hstack((np.zeros((1,38)),gamma_QED2_gf,np.zeros((1,111))))
    gamma_QED2_3 = np.hstack((np.zeros((1,46)),gamma_QED2_gf,np.zeros((1,103))))
    gamma_QED2_4 = np.zeros((66,154))
    gamma_QED2 = np.vstack((gamma_QED2_1, gamma_QED2_2, gamma_QED2_3, gamma_QED2_4))

    if nf == 5:
        return gamma_QED2
    elif nf == 4:
        return np.delete(np.delete(gamma_QED2, [6, 14, 22, 30, 42, 50, 58, 66, 74, 82, 94, 102, 110, 118, 126, 134, 142, 150], 0)\
                                             , [6, 14, 22, 30, 42, 50, 58, 66, 74, 82, 94, 102, 110, 118, 126, 134, 142, 150], 1)
    elif nf == 3:
        return np.delete(np.delete(gamma_QED2, [5,6, 13,14, 21,22, 29,30, 41,42, 49,50, 57,58, 65,66, 73,74, 81,82,\
                                                93,94, 101,102, 109,110, 117,118, 125,126, 133,134, 141,142, 149,150], 0)\
                                             , [5,6, 13,14, 21,22, 29,30, 41,42, 49,50, 57,58, 65,66, 73,74, 81,82,\
                                                93,94, 101,102, 109,110, 117,118, 125,126, 133,134, 141,142, 149,150], 1)
    else:
        raise Exception("nf has to be 3, 4 or 5")


#------------------------------#
# The QCD anomalous dimensions #
#------------------------------#

def ADM_QCD(nf):
    """ Return the QCD anomalous dimension in the DM-SM sector for nf flavor EFT, when ADM starts at O(alphas) """
    gamma_QCD_T = 32/3 * np.eye(5)
    gamma_QCD_1 = np.zeros((70,154))
    gamma_QCD_2 = np.hstack((np.zeros((5,70)),gamma_QCD_T,np.zeros((5,79))))
    gamma_QCD_3 = np.zeros((3,154))
    gamma_QCD_4 = np.hstack((np.zeros((5,78)),gamma_QCD_T,np.zeros((5,71))))
    gamma_QCD_5 = np.zeros((71,154))
    gamma_QCD = [np.vstack((gamma_QCD_1, gamma_QCD_2, gamma_QCD_3, gamma_QCD_4, gamma_QCD_5))]

    if nf == 5:
        return gamma_QCD
    elif nf == 4:
        return np.delete(np.delete(gamma_QCD, [6, 14, 22, 30, 42, 50, 58, 66, 74, 82, 94, 102, 110, 118, 126, 134, 142, 150], 1)\
                                            , [6, 14, 22, 30, 42, 50, 58, 66, 74, 82, 94, 102, 110, 118, 126, 134, 142, 150], 2)
    elif nf == 3:
        return np.delete(np.delete(gamma_QCD, [5,6, 13,14, 21,22, 29,30, 41,42, 49,50, 57,58, 65,66, 73,74, 81,82,\
                                               93,94, 101,102, 109,110, 117,118, 125,126, 133,134, 141,142, 149,150], 1)\
                                            , [5,6, 13,14, 21,22, 29,30, 41,42, 49,50, 57,58, 65,66, 73,74, 81,82,\
                                               93,94, 101,102, 109,110, 117,118, 125,126, 133,134, 141,142, 149,150], 2)
    else:
        raise Exception("nf has to be 3, 4 or 5")


def ADM_QCD2(nf):
    """ Return the QCD anomalous dimension in the DM-SM sector for nf flavor EFT, when ADM starts at O(alphas^2) """
    # Mixing of Q_1^(7) into Q_{5,q}^(7) and Q_2^(7) into Q_{6,q}^(7), from Hill et al. [1409.8290]. Note that we have different prefactors and signs. 
    gamma_gq = -32/3
    # Mixing of Q_3^(7) into Q_{7,q}^(7) and Q_4^(7) into Q_{8,q}^(7), from Hill et al. [1409.8290]. Note that we have different prefactors and signs. 
    gamma_5gq = 8
    gamma_QCD2_gq = np.array([5*[gamma_gq]])
    gamma_QCD2_5gq = np.array([5*[gamma_5gq]])
    gamma_QCD2_1 = np.zeros((34,154))
    gamma_QCD2_2 = np.hstack((np.zeros((1,38)),gamma_QCD2_gq,np.zeros((1,111))))
    gamma_QCD2_3 = np.hstack((np.zeros((1,46)),gamma_QCD2_gq,np.zeros((1,103))))
    gamma_QCD2_4 = np.hstack((np.zeros((1,54)),gamma_QCD2_5gq,np.zeros((1,95))))
    gamma_QCD2_5 = np.hstack((np.zeros((1,62)),gamma_QCD2_5gq,np.zeros((1,87))))
    gamma_QCD2_6 = np.zeros((116,154))
    gamma_QCD2 = [np.vstack((gamma_QCD2_1, gamma_QCD2_2, gamma_QCD2_3, gamma_QCD2_4, gamma_QCD2_5, gamma_QCD2_6))]

    if nf == 5:
        return gamma_QCD2
    elif nf == 4:
        return np.delete(np.delete(gamma_QCD2, [6, 14, 22, 30, 42, 50, 58, 66, 74, 82, 94, 102, 110, 118, 126, 134, 142, 150], 1)\
                                             , [6, 14, 22, 30, 42, 50, 58, 66, 74, 82, 94, 102, 110, 118, 126, 134, 142, 150], 2)
    elif nf == 3:
        return np.delete(np.delete(gamma_QCD2, [5,6, 13,14, 21,22, 29,30, 41,42, 49,50, 57,58, 65,66, 73,74, 81,82,\
                                                93,94, 101,102, 109,110, 117,118, 125,126, 133,134, 141,142, 149,150], 1)\
                                             , [5,6, 13,14, 21,22, 29,30, 41,42, 49,50, 57,58, 65,66, 73,74, 81,82,\
                                                93,94, 101,102, 109,110, 117,118, 125,126, 133,134, 141,142, 149,150], 2)
    else:
        raise Exception("nf has to be 3, 4 or 5")




<<<<<<< HEAD

def ADM5(Ychi, dchi):
    """ The dimension-five anomalous dimension
    
    Return a numpy array with the anomalous dimension matrices for g1, g2, g3, and yt 
    The Higgs self coupling lambda is currently ignored. 

    Variables
    ---------

    Ychi: The DM hypercharge, defined via the Gell-Mann - Nishijima relation Q = I_W^3 + Ychi/2. 

    dchi: The dimension of the electroweak SU(2) representation furnished by the DM multiplet. 
    """
    jj1 = (dchi**2-1)/4

    # The beta functions for one multiplet
    b1 = - 41/6 - Ychi**2 * dchi/3
    b2 = 19/6 - 4*jj1*dchi/9
    adm5_g1 = np.array([[5/2*Ychi**2-2*b1, 0, -6*Ychi, 0, 0, 0, 0, 0],
                        [-4*Ychi*jj1, Ychi**2/2, 0, 12*Ychi, 0, 0, 0, 0],
                        [0, 0, -3/2*(1+Ychi**2), 0, 0, 0, 0, 0],
                        [0, 0, 0, -3/2*(1+Ychi**2), 0, 0, 0, 0],
                        [0, 0, 0, 0, 5/2*Ychi**2-2*b1, 0, -6*Ychi, 0],
                        [0, 0, 0, 0, -4*Ychi*jj1, Ychi**2/2, 0, 12*Ychi],
                        [0, 0, 0, 0, 0, 0, -3/2*(1+Ychi**2), 0],
                        [0, 0, 0, 0, 0, 0, 0, -3/2*(1+Ychi**2)]])
    adm5_g2 = np.array([[2*jj1, -4*Ychi, 0, -24, 0, 0, 0, 0],
                        [0, (10*jj1-8)-2*b2, 12*jj1, 0, 0, 0, 0, 0],
                        [0, 0, (-9/2-6*jj1), 0, 0, 0, 0, 0],
                        [0, 0, 0, (3/2-6*jj1), 0, 0, 0, 0],
                        [0, 0, 0, 0, 2*jj1, -4*Ychi, 0, -24],
                        [0, 0, 0, 0, 0, (10*jj1-8)-2*b2, 12*jj1, 0],
                        [0, 0, 0, 0, 0, 0, (-9/2-6*jj1), 0],
                        [0, 0, 0, 0, 0, 0, 0, (3/2-6*jj1)]])
    adm5_g3 = np.zeros((8,8))
    adm5_yt = np.diag([0,0,6,6,0,0,6,6])
    full_adm = np.array([adm5_g1, adm5_g2, adm5_g3, adm5_yt])
    if dchi == 1:
        return np.delete(np.delete(full_adm, [1,3,5,7], 1), [1,3,5,7], 2)
    else:
        return full_adm



def ADM6(Ychi, dchi):
    """ The dimension-five anomalous dimension
    
    Return a numpy array with the anomalous dimension matrices for g1, g2, g3, and yt 
    The Higgs self coupling lambda is currently ignored. 

    The operator basis is Q1-Q14 1st, 2nd, 3rd gen., S1-S18 (mixing of gen: 1-1, 1-2, 1-3, 2-2, 2-3, 3-3), S19-S25 1st, 2nd, 3rd gen., S26

    Variables
    ---------

    Ychi: The DM hypercharge, defined via the Gell-Mann - Nishijima relation Q = I_W^3 + Ychi/2. 

    dchi: The dimension of the electroweak SU(2) representation furnished by the DM multiplet. 
    """

    scope = locals()

    def load_adm(admfile):
        with open(admfile, "r") as f:
            adm = []
            for line in f:
                line = re.sub("\n", "", line)
                line = line.split(",")
                adm.append(list(map(lambda x: eval(x, scope), line)))
            return adm

    admg1 = load_adm(resource_filename("directdm", "run/full_adm_g1.py"))
    admg2 = load_adm(resource_filename("directdm", "run/full_adm_g2.py"))
    admg3 = np.zeros((173,173))
    admyt = load_adm(resource_filename("directdm", "run/full_adm_yt.py"))

    full_adm = np.array([np.array(admg1), np.array(admg2), admg3, np.array(admyt)])
    if dchi == 1:
        return np.delete(np.delete(full_adm, [0,4,8,11,14,18,22,25,28,32,36,39,42,44], 1), [0,4,8,11,14,18,22,25,28,32,36,39,42,44], 2)
    else:
        return full_adm
=======
def ADM_QCD_dim8(nf):
    """ Return the QCD anomalous dimension in the DM-SM sector at dim.8, for nf flavor EFT """

    beta0 = QCD_beta(nf, 1).trad()
    gammam0 = QCD_gamma(nf, 1).trad()

    ADM8 = 2*(gammam0 - beta0) * np.eye(12)

    return ADM8



def ADM_SM_QCD(nf):
    """ Return the QCD anomalous dimension in the SM-SM sector for nf flavor EFT, for a subset of SM dim.6 operators 

    The basis is spanned by a subset of 10*8 + 5*4 = 100 SM operators, with Wilson coefficients 

    ['P61ud', 'P62ud', 'P63ud', 'P63du', 'P64ud', 'P65ud', 'P66ud', 'P66du', 
     'P61us', 'P62us', 'P63us', 'P63su', 'P64us', 'P65us', 'P66us', 'P66su', 
     'P61uc', 'P62uc', 'P63uc', 'P63cu', 'P64uc', 'P65uc', 'P66uc', 'P66cu', 
     'P61ub', 'P62ub', 'P63ub', 'P63bu', 'P64ub', 'P65ub', 'P66ub', 'P66bu', 
     'P61ds', 'P62ds', 'P63ds', 'P63sd', 'P64ds', 'P65ds', 'P66ds', 'P66sd', 
     'P61dc', 'P62dc', 'P63dc', 'P63cd', 'P64dc', 'P65dc', 'P66dc', 'P66cd', 
     'P61db', 'P62db', 'P63db', 'P63bd', 'P64db', 'P65db', 'P66db', 'P66bd', 
     'P61sc', 'P62sc', 'P63sc', 'P63cs', 'P64sc', 'P65sc', 'P66sc', 'P66cs', 
     'P61sb', 'P62sb', 'P63sb', 'P63bs', 'P64sb', 'P65sb', 'P66sb', 'P66bs', 
     'P61cb', 'P62cb', 'P63cb', 'P63bc', 'P64cb', 'P65cb', 'P66cb', 'P66bc',
     'P61u', 'P62u', 'P63u', 'P64u', 
     'P61d', 'P62d', 'P63d', 'P64d', 
     'P61s', 'P62s', 'P63s', 'P64s', 
     'P61c', 'P62c', 'P63c', 'P64c', 
     'P61b', 'P62b', 'P63b', 'P64b']
    """

    adm_qqp_qqp = np.array([[0, 0, 0, 0, 0, 12, 0, 0],
                            [0, 0, 0, 0, 12, 0, 0, 0],
                            [0, 0, 0, 0, 0, 0, 0, 12],
                            [0, 0, 0, 0, 0, 0, 12, 0],
                            [0, 8/3, 0, 0, - 19/3, 5, 0, 0],
                            [8/3, 0, 0, 0, 5, - 9, 0, 0],
                            [0, 0, 0, 8/3, 0, 0, - 23/3, 5],
                            [0, 0, 8/3, 0, 0, 0, 5, - 23/3]])

    adm_qqp_qqpp = np.array([[0, 0, 0, 0, 0, 0, 0, 0],
                             [0, 0, 0, 0, 0, 0, 0, 0],
                             [0, 0, 0, 0, 0, 0, 0, 0],
                             [0, 0, 0, 0, 0, 0, 0, 0],
                             [0, 0, 0, 0, 4/3, 0, 0, 0],
                             [0, 0, 0, 0, 0, 0, 0, 0],
                             [0, 0, 0, 0, 0, 0, 4/3, 0],
                             [0, 0, 0, 0, 0, 0, 0, 0]])

    adm_qpq_qppq = np.array([[0, 0, 0, 0, 0, 0, 0, 0],
                             [0, 0, 0, 0, 0, 0, 0, 0],
                             [0, 0, 0, 0, 0, 0, 0, 0],
                             [0, 0, 0, 0, 0, 0, 0, 0],
                             [0, 0, 0, 0, 4/3, 0, 0, 0],
                             [0, 0, 0, 0, 0, 0, 0, 0],
                             [0, 0, 0, 0, 0, 0, 0, 0],
                             [0, 0, 0, 0, 0, 0, 0, 4/3]])

    adm_qqp_qppq = np.array([[0, 0, 0, 0, 0, 0, 0, 0],
                             [0, 0, 0, 0, 0, 0, 0, 0],
                             [0, 0, 0, 0, 0, 0, 0, 0],
                             [0, 0, 0, 0, 0, 0, 0, 0],
                             [0, 0, 0, 0, 4/3, 0, 0, 0],
                             [0, 0, 0, 0, 0, 0, 0, 0],
                             [0, 0, 0, 0, 0, 0, 0, 4/3],
                             [0, 0, 0, 0, 0, 0, 0, 0]])

    adm_qpq_qqpp = np.array([[0, 0, 0, 0, 0, 0, 0, 0],
                             [0, 0, 0, 0, 0, 0, 0, 0],
                             [0, 0, 0, 0, 0, 0, 0, 0],
                             [0, 0, 0, 0, 0, 0, 0, 0],
                             [0, 0, 0, 0, 4/3, 0, 0, 0],
                             [0, 0, 0, 0, 0, 0, 0, 0],
                             [0, 0, 0, 0, 0, 0, 0, 0],
                             [0, 0, 0, 0, 0, 0, 4/3, 0]])

    adm_q_q = np.array([[4, 4, 0, - 28/3],
                        [0, 0, 0, 44/3],
                        [0, 0, 44/9, 0],
                        [5/3, 13/3, 0, - 106/9]])

    adm_qqp_q = np.array([[0, 0, 0, 0],
                          [0, 0, 0, 0],
                          [0, 0, 0, 0],
                          [0, 0, 0, 0],
                          [0, 0, 0, 4/3],
                          [0, 0, 0, 0],
                          [0, 0, 4/9, 0],
                          [0, 0, 0, 0]])


    adm_qpq_q = np.array([[0, 0, 0, 0],
                          [0, 0, 0, 0],
                          [0, 0, 0, 0],
                          [0, 0, 0, 0],
                          [0, 0, 0, 4/3],
                          [0, 0, 0, 0],
                          [0, 0, 0, 0],
                          [0, 0, 4/9, 0]])

    adm_q_qqp = np.array([[0, 0, 0, 0, 8/3, 0, 0, 0],
                          [0, 0, 0, 0, 8/3, 0, 0, 0],
                          [0, 0, 0, 0, 0, 0, 8/3, 0],
                          [0, 0, 0, 0, 20/9, 0, 0, 0]])

    adm_q_qpq = np.array([[0, 0, 0, 0, 8/3, 0, 0, 0],
                          [0, 0, 0, 0, 8/3, 0, 0, 0],
                          [0, 0, 0, 0, 0, 0, 0, 8/3],
                          [0, 0, 0, 0, 20/9, 0, 0, 0]])

    adm_ud = np.hstack((adm_qqp_qqp, adm_qqp_qqpp, adm_qqp_qqpp, adm_qqp_qqpp, adm_qpq_qqpp, adm_qpq_qqpp,\
                        adm_qpq_qqpp, np.zeros((8, 24)), adm_qqp_q, adm_qpq_q, np.zeros((8,12))))

    adm_us = np.hstack((adm_qqp_qqpp, adm_qqp_qqp, adm_qqp_qqpp, adm_qqp_qqpp, adm_qpq_qppq, np.zeros((8,16)),\
                        adm_qpq_qqpp, adm_qpq_qqpp, np.zeros((8, 8)), adm_qqp_q, np.zeros((8,4)), adm_qpq_q, np.zeros((8,8))))

    adm_uc = np.hstack((adm_qqp_qqpp, adm_qqp_qqpp, adm_qqp_qqp, adm_qqp_qqpp, np.zeros((8,8)), adm_qpq_qppq,\
                        np.zeros((8,8)), adm_qpq_qppq, np.zeros((8, 8)), adm_qpq_qqpp, adm_qqp_q, np.zeros((8,8)), adm_qpq_q, np.zeros((8,4))))

    adm_ub = np.hstack((adm_qqp_qqpp, adm_qqp_qqpp, adm_qqp_qqpp, adm_qqp_qqp, np.zeros((8,16)), adm_qpq_qppq,\
                        np.zeros((8,8)), adm_qpq_qppq, adm_qpq_qppq, adm_qqp_q, np.zeros((8,12)), adm_qpq_q))

    adm_ds = np.hstack((adm_qqp_qppq, adm_qpq_qppq, np.zeros((8,16)), adm_qqp_qqp, adm_qqp_qqpp, adm_qqp_qqpp,\
                        adm_qpq_qqpp, adm_qpq_qqpp, np.zeros((8,8)), np.zeros((8,4)), adm_qqp_q, adm_qpq_q, np.zeros((8,8))))

    adm_dc = np.hstack((adm_qqp_qppq, np.zeros((8,8)), adm_qpq_qppq, np.zeros((8,8)), adm_qqp_qqpp, adm_qqp_qqp, adm_qqp_qqpp,\
                        adm_qpq_qppq, np.zeros((8,8)), adm_qpq_qqpp, np.zeros((8,4)), adm_qqp_q, np.zeros((8,4)), adm_qpq_q, np.zeros((8,4))))

    adm_db = np.hstack((adm_qqp_qppq, np.zeros((8,16)), adm_qpq_qppq, adm_qqp_qqpp, adm_qqp_qqpp, adm_qqp_qqp,\
                        np.zeros((8,8)), adm_qpq_qppq, adm_qpq_qppq, np.zeros((8,4)), adm_qqp_q, np.zeros((8,8)), adm_qpq_q))

    adm_sc = np.hstack((np.zeros((8,8)), adm_qqp_qppq, adm_qpq_qppq, np.zeros((8,8)), adm_qqp_qppq, adm_qpq_qppq, np.zeros((8,8)),\
                        adm_qqp_qqp, adm_qqp_qqpp, adm_qpq_qqpp, np.zeros((8,8)), adm_qqp_q, adm_qpq_q, np.zeros((8,4))))

    adm_sb = np.hstack((np.zeros((8,8)), adm_qqp_qppq, np.zeros((8,8)), adm_qpq_qppq, adm_qqp_qppq, np.zeros((8,8)), adm_qpq_qppq,\
                        adm_qqp_qqpp, adm_qqp_qqp, adm_qpq_qppq, np.zeros((8,8)), adm_qqp_q, np.zeros((8,4)), adm_qpq_q))

    adm_cb = np.hstack((np.zeros((8,16)), adm_qqp_qppq, adm_qpq_qppq, np.zeros((8,8)), adm_qqp_qppq, adm_qpq_qppq,\
                        adm_qqp_qppq, adm_qpq_qppq, adm_qqp_qqp, np.zeros((8,12)), adm_qqp_q, adm_qpq_q))

    adm_u = np.hstack((adm_q_qqp, adm_q_qqp, adm_q_qqp, adm_q_qqp, np.zeros((4,48)), adm_q_q, np.zeros((4,16))))

    adm_d = np.hstack((adm_q_qpq, np.zeros((4,24)), adm_q_qqp, adm_q_qqp, adm_q_qqp, np.zeros((4,24)), np.zeros((4,4)), adm_q_q, np.zeros((4,12))))

    adm_s = np.hstack((np.zeros((4,8)), adm_q_qpq, np.zeros((4,16)), adm_q_qpq, np.zeros((4,16)), adm_q_qqp, adm_q_qqp, np.zeros((4,8)),\
                       np.zeros((4,8)), adm_q_q, np.zeros((4,8))))

    adm_c = np.hstack((np.zeros((4,16)), adm_q_qpq, np.zeros((4,16)), adm_q_qpq, np.zeros((4,8)), adm_q_qpq, np.zeros((4,8)), adm_q_qqp,\
                       np.zeros((4,12)), adm_q_q, np.zeros((4,4))))

    adm_b = np.hstack((np.zeros((4,24)), adm_q_qpq, np.zeros((4,16)), adm_q_qpq, np.zeros((4,8)), adm_q_qpq, adm_q_qpq, np.zeros((4,16)), adm_q_q))


    adm = np.vstack((adm_ud, adm_us, adm_uc, adm_ub, adm_ds, adm_dc, adm_db, adm_sc, adm_sb, adm_cb, adm_u, adm_d, adm_s, adm_c, adm_b))

    if nf == 5:
        return adm
    elif nf == 4:
        return np.delete(np.delete(adm, np.r_[np.s_[24:32], np.s_[48:56], np.s_[64:80], np.s_[96:100]], 0),\
                                        np.r_[np.s_[24:32], np.s_[48:56], np.s_[64:80], np.s_[96:100]], 1)
    else:
        raise Exception("nf has to be 4 or 5")




def ADT_QCD(nf):
    """ Return the QCD anomalous dimension tensor for nf flavor EFT, for double insertions of DM-SM and SM-SM operators 

    Our basis of operators below the electroweak scale includes a set of 12 dimension-eight operators, 
    with Wilson coefficients for Dirac DM
 
    ['C81u', 'C81d', 'C81s', 'C82u', 'C82d', 'C82s', 'C83u', 'C83d', 'C83s', 'C84u', 'C84d', 'C84s']

    and by a subset of 10*8 = 80 SM operators, with Wilson coefficients 

    ['P61ud', 'P62ud', 'P63ud', 'P63du', 'P64ud', 'P65ud', 'P66ud', 'P66du', 
     'P61us', 'P62us', 'P63us', 'P63su', 'P64us', 'P65us', 'P66us', 'P66su', 
     'P61uc', 'P62uc', 'P63uc', 'P63cu', 'P64uc', 'P65uc', 'P66uc', 'P66cu', 
     'P61ub', 'P62ub', 'P63ub', 'P63bu', 'P64ub', 'P65ub', 'P66ub', 'P66bu', 
     'P61ds', 'P62ds', 'P63ds', 'P63sd', 'P64ds', 'P65ds', 'P66ds', 'P66sd', 
     'P61dc', 'P62dc', 'P63dc', 'P63cd', 'P64dc', 'P65dc', 'P66dc', 'P66cd', 
     'P61db', 'P62db', 'P63db', 'P63bd', 'P64db', 'P65db', 'P66db', 'P66bd', 
     'P61sc', 'P62sc', 'P63sc', 'P63cs', 'P64sc', 'P65sc', 'P66sc', 'P66cs', 
     'P61sb', 'P62sb', 'P63sb', 'P63bs', 'P64sb', 'P65sb', 'P66sb', 'P66bs', 
     'P61cb', 'P62cb', 'P63cb', 'P63bc', 'P64cb', 'P65cb', 'P66cb', 'P66bc']

    The anomalous dimension tensor defined below uses the following subset of the dim.6 DM-SM basis,

    ['C63u', 'C63d', 'C63s', 'C63c', 'C63b', 'C64u', 'C64d', 'C64s', 'C64c', 'C64b']

    and the basis above.
    """

    # As input for the quark-mass ratios, we use the quark masses at MZ
    ip = Num_input()

    mu = ip.mu_at_MZ
    md = ip.md_at_MZ
    ms = ip.ms_at_MZ
    mc = ip.mc_at_MZ
    mb = ip.mb_at_MZ

    # Create the ADT:

    gamma_hat_P63cu_Q81u = np.hstack((np.zeros(3), -48 * mc**2/mu**2, np.zeros(6)))
    gamma_hat_P63bu_Q81u = np.hstack((np.zeros(4), -48 * mb**2/mu**2, np.zeros(5)))

    gamma_hat_P63cd_Q81d = np.hstack((np.zeros(3), -48 * mc**2/md**2, np.zeros(6)))
    gamma_hat_P63bd_Q81d = np.hstack((np.zeros(4), -48 * mb**2/md**2, np.zeros(5)))

    gamma_hat_P63cs_Q81s = np.hstack((np.zeros(3), -48 * mc**2/ms**2, np.zeros(6)))
    gamma_hat_P63bs_Q81s = np.hstack((np.zeros(4), -48 * mb**2/ms**2, np.zeros(5)))



    gamma_hat_P63cu_Q82u = np.hstack((np.zeros(8), -48 * mc**2/mu**2, np.zeros(1)))
    gamma_hat_P63bu_Q82u = np.hstack((np.zeros(9), -48 * mb**2/mu**2))

    gamma_hat_P63cd_Q82d = np.hstack((np.zeros(8), -48 * mc**2/md**2, np.zeros(1)))
    gamma_hat_P63bd_Q82d = np.hstack((np.zeros(9), -48 * mb**2/md**2))

    gamma_hat_P63cs_Q82s = np.hstack((np.zeros(8), -48 * mc**2/ms**2, np.zeros(1)))
    gamma_hat_P63bs_Q82s = np.hstack((np.zeros(9), -48 * mb**2/ms**2))



    gamma_hat_P62uc_Q83u = np.hstack((np.zeros(3), -48 * mc**2/mu**2, np.zeros(6)))
    gamma_hat_P62ub_Q83u = np.hstack((np.zeros(4), -48 * mb**2/mu**2, np.zeros(5)))

    gamma_hat_P62dc_Q83d = np.hstack((np.zeros(3), -48 * mc**2/md**2, np.zeros(6)))
    gamma_hat_P62db_Q83d = np.hstack((np.zeros(4), -48 * mb**2/md**2, np.zeros(5)))

    gamma_hat_P62sc_Q83s = np.hstack((np.zeros(3), -48 * mc**2/ms**2, np.zeros(6)))
    gamma_hat_P62sb_Q83s = np.hstack((np.zeros(4), -48 * mb**2/ms**2, np.zeros(5)))



    gamma_hat_P62uc_Q84u = np.hstack((np.zeros(8), -48 * mc**2/mu**2, np.zeros(1)))
    gamma_hat_P62ub_Q84u = np.hstack((np.zeros(9), -48 * mb**2/mu**2))

    gamma_hat_P62dc_Q84d = np.hstack((np.zeros(8), -48 * mc**2/md**2, np.zeros(1)))
    gamma_hat_P62db_Q84d = np.hstack((np.zeros(9), -48 * mb**2/md**2))

    gamma_hat_P62sc_Q84s = np.hstack((np.zeros(8), -48 * mc**2/ms**2, np.zeros(1)))
    gamma_hat_P62sb_Q84s = np.hstack((np.zeros(9), -48 * mb**2/ms**2))



    gamma_hat_Q81u = np.vstack((np.zeros((19,10)), gamma_hat_P63cu_Q81u, np.zeros((7,10)), gamma_hat_P63bu_Q81u, np.zeros((52,10))))
    gamma_hat_Q81d = np.vstack((np.zeros((43,10)), gamma_hat_P63cd_Q81d, np.zeros((7,10)), gamma_hat_P63bd_Q81d, np.zeros((28,10))))
    gamma_hat_Q81s = np.vstack((np.zeros((59,10)), gamma_hat_P63cs_Q81s, np.zeros((7,10)), gamma_hat_P63bs_Q81s, np.zeros((12,10))))

    gamma_hat_Q82u = np.vstack((np.zeros((19,10)), gamma_hat_P63cu_Q82u, np.zeros((7,10)), gamma_hat_P63bu_Q82u, np.zeros((52,10))))
    gamma_hat_Q82d = np.vstack((np.zeros((43,10)), gamma_hat_P63cd_Q82d, np.zeros((7,10)), gamma_hat_P63bd_Q82d, np.zeros((28,10))))
    gamma_hat_Q82s = np.vstack((np.zeros((59,10)), gamma_hat_P63cs_Q82s, np.zeros((7,10)), gamma_hat_P63bs_Q82s, np.zeros((12,10))))

    gamma_hat_Q83u = np.vstack((np.zeros((17,10)), gamma_hat_P62uc_Q83u, np.zeros((7,10)), gamma_hat_P62ub_Q83u, np.zeros((54,10))))
    gamma_hat_Q83d = np.vstack((np.zeros((41,10)), gamma_hat_P62dc_Q83d, np.zeros((7,10)), gamma_hat_P62db_Q83d, np.zeros((30,10))))
    gamma_hat_Q83s = np.vstack((np.zeros((57,10)), gamma_hat_P62sc_Q83s, np.zeros((7,10)), gamma_hat_P62sb_Q83s, np.zeros((14,10))))

    gamma_hat_Q84u = np.vstack((np.zeros((17,10)), gamma_hat_P62uc_Q84u, np.zeros((7,10)), gamma_hat_P62ub_Q84u, np.zeros((54,10))))
    gamma_hat_Q84d = np.vstack((np.zeros((41,10)), gamma_hat_P62dc_Q84d, np.zeros((7,10)), gamma_hat_P62db_Q84d, np.zeros((30,10))))
    gamma_hat_Q84s = np.vstack((np.zeros((57,10)), gamma_hat_P62sc_Q84s, np.zeros((7,10)), gamma_hat_P62sb_Q84s, np.zeros((14,10))))



    gamma_hat = np.array([gamma_hat_Q81u, gamma_hat_Q81d, gamma_hat_Q81s, gamma_hat_Q82u, gamma_hat_Q82d, gamma_hat_Q82s,
                          gamma_hat_Q83u, gamma_hat_Q83d, gamma_hat_Q83s, gamma_hat_Q84u, gamma_hat_Q84d, gamma_hat_Q84s])


    # Return the tensor for given number of active quark flavors

    # tensor, zeile, spalte

    if nf == 5:
        return gamma_hat
    elif nf == 4:
        return np.delete(np.delete(gamma_hat, np.r_[np.s_[24:32], np.s_[48:56], np.s_[64:80]], 1), [4, 9], 2)
    else:
        raise Exception("nf has to be 4 or 5")




def ADT_QCD_LEPTON():
    """ Return the QCD anomalous dimension tensor for nf flavor EFT, for double insertions of DM-SM and SM-SM operators 

    Our basis of operators below the electroweak scale includes a set of 12 dimension-eight operators,
    with Wilson coefficients for Dirac DM

    ['C81u', 'C81d', 'C81s', 'C82u', 'C82d', 'C82s', 'C83u', 'C83d', 'C83s', 'C84u', 'C84d', 'C84s']

    and by a subset of 18 SM operators, with Wilson coefficients

    ['P62ue', 'P62umu', 'P62utau', 'P62de', 'P62dmu', 'P62dtau', 'P62se', 'P62smu', 'P62stau',
     'P63eu', 'P63muu', 'P63tauu', 'P63ed', 'P63mud', 'P63taud', 'P63es', 'P63mus', 'P63taus']

    The anomalous dimension tensor defined below uses the following subset of the dim.6 DM-SM basis,

    ['C63e', 'C63mu', 'C63tau', 'C64e', 'C64mu', 'C64tau']

    and the basis above.
    """

    # As input for the quark-mass ratios, we use the quark masses at MZ and the lepton masses
    ip = Num_input()

    mu = ip.mu_at_MZ
    md = ip.md_at_MZ
    ms = ip.ms_at_MZ
    me = ip.me
    mmu = ip.mmu
    mtau = ip.mtau

    # Create the ADT:

    gamma_hat_P63eu_Q81u = np.hstack((-16 * me**2/mu**2, np.zeros(5)))
    gamma_hat_P63muu_Q81u = np.hstack((np.zeros(1), -16 * mmu**2/mu**2, np.zeros(4)))
    gamma_hat_P63tauu_Q81u = np.hstack((np.zeros(2), -16 * mtau**2/mu**2, np.zeros(3)))

    gamma_hat_P63ed_Q81d = np.hstack((-16 * me**2/md**2, np.zeros(5)))
    gamma_hat_P63mud_Q81d = np.hstack((np.zeros(1), -16 * mmu**2/md**2, np.zeros(4)))
    gamma_hat_P63taud_Q81d = np.hstack((np.zeros(2), -16 * mtau**2/md**2, np.zeros(3)))

    gamma_hat_P63es_Q81s = np.hstack((-16 * me**2/ms**2, np.zeros(5)))
    gamma_hat_P63mus_Q81s = np.hstack((np.zeros(1), -16 * mmu**2/ms**2, np.zeros(4)))
    gamma_hat_P63taus_Q81s = np.hstack((np.zeros(2), -16 * mtau**2/ms**2, np.zeros(3)))



    gamma_hat_P63eu_Q82u = np.hstack((np.zeros(3), -16 * me**2/mu**2, np.zeros(2)))
    gamma_hat_P63muu_Q82u = np.hstack((np.zeros(4), -16 * mmu**2/mu**2, np.zeros(1)))
    gamma_hat_P63tauu_Q82u = np.hstack((np.zeros(5), -16 * mtau**2/mu**2))

    gamma_hat_P63ed_Q82d = np.hstack((np.zeros(3), -16 * me**2/md**2, np.zeros(2)))
    gamma_hat_P63mud_Q82d = np.hstack((np.zeros(4), -16 * mmu**2/md**2, np.zeros(1)))
    gamma_hat_P63taud_Q82d = np.hstack((np.zeros(5), -16 * mtau**2/md**2))

    gamma_hat_P63es_Q82s = np.hstack((np.zeros(3), -16 * me**2/ms**2, np.zeros(2)))
    gamma_hat_P63mus_Q82s = np.hstack((np.zeros(4), -16 * mmu**2/ms**2, np.zeros(1)))
    gamma_hat_P63taus_Q82s = np.hstack((np.zeros(5), -16 * mtau**2/ms**2))



    gamma_hat_P62ue_Q83u = np.hstack((-16 * me**2/mu**2, np.zeros(5)))
    gamma_hat_P62umu_Q83u = np.hstack((np.zeros(1), -16 * mmu**2/mu**2, np.zeros(4)))
    gamma_hat_P62utau_Q83u = np.hstack((np.zeros(2), -16 * mtau**2/mu**2, np.zeros(3)))

    gamma_hat_P62de_Q83d = np.hstack((-16 * me**2/md**2, np.zeros(5)))
    gamma_hat_P62dmu_Q83d = np.hstack((np.zeros(1), -16 * mmu**2/md**2, np.zeros(4)))
    gamma_hat_P62dtau_Q83d = np.hstack((np.zeros(2), -16 * mtau**2/md**2, np.zeros(3)))

    gamma_hat_P62se_Q83s = np.hstack((-16 * me**2/ms**2, np.zeros(5)))
    gamma_hat_P62smu_Q83s = np.hstack((np.zeros(1), -16 * mmu**2/ms**2, np.zeros(4)))
    gamma_hat_P62stau_Q83s = np.hstack((np.zeros(2), -16 * mtau**2/ms**2, np.zeros(3)))



    gamma_hat_P62ue_Q84u = np.hstack((np.zeros(3), -16 * me**2/mu**2, np.zeros(2)))
    gamma_hat_P62umu_Q84u = np.hstack((np.zeros(4), -16 * mmu**2/mu**2, np.zeros(1)))
    gamma_hat_P62utau_Q84u = np.hstack((np.zeros(5), -16 * mtau**2/mu**2))

    gamma_hat_P62de_Q84d = np.hstack((np.zeros(3), -16 * me**2/md**2, np.zeros(2)))
    gamma_hat_P62dmu_Q84d = np.hstack((np.zeros(4), -16 * mmu**2/md**2, np.zeros(1)))
    gamma_hat_P62dtau_Q84d = np.hstack((np.zeros(5), -16 * mtau**2/md**2))

    gamma_hat_P62se_Q84s = np.hstack((np.zeros(3), -16 * me**2/ms**2, np.zeros(2)))
    gamma_hat_P62smu_Q84s = np.hstack((np.zeros(4), -16 * mmu**2/ms**2, np.zeros(1)))
    gamma_hat_P62stau_Q84s = np.hstack((np.zeros(5), -16 * mtau**2/ms**2))



    gamma_hat_Q81u = np.vstack((gamma_hat_P63eu_Q81u, gamma_hat_P63muu_Q81u, gamma_hat_P63tauu_Q81u, np.zeros((15,6))))
    gamma_hat_Q81d = np.vstack((np.zeros((3,6)), gamma_hat_P63ed_Q81d, gamma_hat_P63mud_Q81d, gamma_hat_P63taud_Q81d, np.zeros((12,6))))
    gamma_hat_Q81s = np.vstack((np.zeros((6,6)), gamma_hat_P63es_Q81s, gamma_hat_P63mus_Q81s, gamma_hat_P63taus_Q81s, np.zeros((9,6))))

    gamma_hat_Q82u = np.vstack((gamma_hat_P63eu_Q82u, gamma_hat_P63muu_Q82u, gamma_hat_P63tauu_Q82u, np.zeros((15,6))))
    gamma_hat_Q82d = np.vstack((np.zeros((3,6)), gamma_hat_P63ed_Q82d, gamma_hat_P63mud_Q82d, gamma_hat_P63taud_Q82d, np.zeros((12,6))))
    gamma_hat_Q82s = np.vstack((np.zeros((6,6)), gamma_hat_P63es_Q82s, gamma_hat_P63mus_Q82s, gamma_hat_P63taus_Q82s, np.zeros((9,6))))

    gamma_hat_Q83u = np.vstack((np.zeros((9,6)), gamma_hat_P62ue_Q83u, gamma_hat_P62umu_Q83u, gamma_hat_P62utau_Q83u, np.zeros((6,6))))
    gamma_hat_Q83d = np.vstack((np.zeros((12,6)), gamma_hat_P62de_Q83d, gamma_hat_P62dmu_Q83d, gamma_hat_P62dtau_Q83d, np.zeros((3,6))))
    gamma_hat_Q83s = np.vstack((np.zeros((15,6)), gamma_hat_P62se_Q83s, gamma_hat_P62smu_Q83s, gamma_hat_P62stau_Q83s))

    gamma_hat_Q84u = np.vstack((np.zeros((9,6)), gamma_hat_P62ue_Q84u, gamma_hat_P62umu_Q84u, gamma_hat_P62utau_Q84u, np.zeros((6,6))))
    gamma_hat_Q84d = np.vstack((np.zeros((12,6)), gamma_hat_P62de_Q84d, gamma_hat_P62dmu_Q84d, gamma_hat_P62dtau_Q84d, np.zeros((3,6))))
    gamma_hat_Q84s = np.vstack((np.zeros((15,6)), gamma_hat_P62se_Q84s, gamma_hat_P62smu_Q84s, gamma_hat_P62stau_Q84s))




    gamma_hat = np.array([gamma_hat_Q81u, gamma_hat_Q81d, gamma_hat_Q81s, gamma_hat_Q82u, gamma_hat_Q82d, gamma_hat_Q82s,
                          gamma_hat_Q83u, gamma_hat_Q83d, gamma_hat_Q83s, gamma_hat_Q84u, gamma_hat_Q84d, gamma_hat_Q84s])


    # Return the tensor

    # tensor, zeile, spalte

    return gamma_hat




>>>>>>> efc7d305

<|MERGE_RESOLUTION|>--- conflicted
+++ resolved
@@ -1,17 +1,11 @@
 #!/usr/bin/env python3
 
 import numpy as np
-<<<<<<< HEAD
 import re
-#from sympy.parsing.sympy_parser import parse_expr
-#from sympy import N
 from pkg_resources import resource_filename
-=======
 from ..num.num_input import Num_input
 from .rge import QCD_beta
 from .rge import QCD_gamma
-
->>>>>>> efc7d305
 
 #-----------------------------#
 # The QED anomalous dimension #
@@ -136,9 +130,6 @@
         raise Exception("nf has to be 3, 4 or 5")
 
 
-
-
-<<<<<<< HEAD
 
 def ADM5(Ychi, dchi):
     """ The dimension-five anomalous dimension
@@ -221,7 +212,9 @@
         return np.delete(np.delete(full_adm, [0,4,8,11,14,18,22,25,28,32,36,39,42,44], 1), [0,4,8,11,14,18,22,25,28,32,36,39,42,44], 2)
     else:
         return full_adm
-=======
+
+
+
 def ADM_QCD_dim8(nf):
     """ Return the QCD anomalous dimension in the DM-SM sector at dim.8, for nf flavor EFT """
 
@@ -630,5 +623,3 @@
 
 
 
->>>>>>> efc7d305
-
